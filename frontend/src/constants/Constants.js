--- conflicted
+++ resolved
@@ -163,11 +163,8 @@
 export const MORE_DETAIL = "More detail";
 export const MEDIAN = "Median";
 export const SCENARIO_RUPTURES = "Scenario Ruptures";
-<<<<<<< HEAD
 export const DISCLAIMER = "Disclaimer";
-=======
 export const SCENARIO_RUPTURE_METADATA = "Rupture metadata";
->>>>>>> 5f0c8a29
 
 // Navbar
 export const LOGIN = "Log in";
