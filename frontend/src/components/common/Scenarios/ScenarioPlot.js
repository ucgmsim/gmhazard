--- conflicted
+++ resolved
@@ -3,11 +3,8 @@
 import Plot from "react-plotly.js";
 
 import { ErrorMessage } from "components/common";
-<<<<<<< HEAD
+import * as CONSTANTS from "constants/Constants";
 import { PLOT_MARGIN, PLOT_CONFIG } from "constants/Constants";
-=======
-import * as CONSTANTS from "constants/Constants";
->>>>>>> cc619739
 
 import "assets/style/ScenarioPlot.css";
 
@@ -15,12 +12,8 @@
   if (scenarioData !== null && !scenarioData.hasOwnProperty("error")) {
     const percentileData16 =
       scenarioData["ensemble_scenario"]["percentiles"]["16th"];
-<<<<<<< HEAD
-    const mu_data = scenarioData["ensemble_scenario"]["mu_data"];
-=======
-    const percentileData50 =
-      scenarioData["ensemble_scenario"]["percentiles"]["50th"];
->>>>>>> cc619739
+    const mu_data =
+      scenarioData["ensemble_scenario"]["mu_data"];
     const percentileData84 =
       scenarioData["ensemble_scenario"]["percentiles"]["84th"];
     const ims = scenarioData["ensemble_scenario"]["ims"];
@@ -60,11 +53,7 @@
           showlegend: true,
           hoverinfo: "none",
           hovertemplate:
-<<<<<<< HEAD
-            `<b>Site-specific [Mean Rupture ${curRup}]</b><br><br>` +
-=======
-            `<b>${CONSTANTS.SITE_SPECIFIC} [50th Pecentile Rupture ${curRup}]</b><br><br>` +
->>>>>>> cc619739
+            `<b>${CONSTANTS.SITE_SPECIFIC} [Mean Rupture ${curRup}]</b><br><br>` +
             "%{xaxis.title.text}: %{x}<br>" +
             "%{yaxis.title.text}: %{y}<extra></extra>",
         });
