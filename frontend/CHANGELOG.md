--- conflicted
+++ resolved
@@ -1,10 +1,9 @@
-<<<<<<< HEAD
 ## November 26, 2021
 
 ### Download GMS no longer needs a token as a parameter - ([PR #36](https://github.com/ucgmsim/gmhazard/pull/36))
 
 - To keep the consistency with other download endpoints.
-=======
+
 ## October 27, 2021
 
 ### Remove Authentication for the Projects tab - ([PR #23](https://github.com/ucgmsim/gmhazard/pull/23))
@@ -19,7 +18,6 @@
 - Create API call modules for Projects.
   - Private access
   - Public access
->>>>>>> d6c8b6e6
 
 ## September 22, 2021
 
