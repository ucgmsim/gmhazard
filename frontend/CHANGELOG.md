<<<<<<< HEAD
## December 13, 2021

### Reset the Hazard Curve data before sending a new request - ([PR #45](https://github.com/ucgmsim/gmhazard/pull/45))

- Reset any existing Hazard Curve data to plot with the correct data.
=======
## December 9, 2021

### Reset useState hooks at the right timing - ([PR #4](https://github.com/ucgmsim/gmhazard/pull/44))

- Reset the states when the Projects view component gets unmounted to prevent sending a request.
  - This fixes the issue that the app may get crashed when they access to Projects page after visiting Home or Framework Documents.
>>>>>>> b0ab2aff

## December 1, 2021

### Deploying GMHazard web app to subdirectory - ([PR #39](https://github.com/ucgmsim/gmhazard/pull/39))

- Deploy the GMHazard web application to subdirectory.
- Only Dockerize the following components
  - Intermediate API
  - MariaDB
- Frontend is now deployed with production build.
  - It makes it easier to be deployed to subdirectories.

## November 26, 2021

### Download GMS no longer needs a token as a parameter - ([PR #36](https://github.com/ucgmsim/gmhazard/pull/36))

- To keep the consistency with other download endpoints.

## October 27, 2021

### Remove Authentication for the Projects tab - ([PR #23](https://github.com/ucgmsim/gmhazard/pull/23))

- Removed authentication requirements for the Project tab
  - Any private projects will still require authentication to access.

## October 26, 2021

### Refactor API calls - ([PR #22](https://github.com/ucgmsim/gmhazard/pull/22))

- Create API call modules for Projects.
  - Private access
  - Public access

## September 22, 2021

### Mw and Rrup distribution plot with error bounds - ([PR #14](https://github.com/ucgmsim/gmhazard/pull/14))

- Mw and Rrup distribution plot now comes with error bounds.
- Fixed the GMS download data issue with Core API.

## September 2, 2021

### Tidy up Frontend and ReadMEs - ([PR #7](https://github.com/ucgmsim/gmhazard/pull/7))

- Upload `.env.example`.
- Update ReadME to provide better information.<|MERGE_RESOLUTION|>--- conflicted
+++ resolved
@@ -1,17 +1,15 @@
-<<<<<<< HEAD
 ## December 13, 2021
 
 ### Reset the Hazard Curve data before sending a new request - ([PR #45](https://github.com/ucgmsim/gmhazard/pull/45))
 
 - Reset any existing Hazard Curve data to plot with the correct data.
-=======
+
 ## December 9, 2021
 
-### Reset useState hooks at the right timing - ([PR #4](https://github.com/ucgmsim/gmhazard/pull/44))
+### Reset useState hooks at the right timing - ([PR #44](https://github.com/ucgmsim/gmhazard/pull/44))
 
 - Reset the states when the Projects view component gets unmounted to prevent sending a request.
   - This fixes the issue that the app may get crashed when they access to Projects page after visiting Home or Framework Documents.
->>>>>>> b0ab2aff
 
 ## December 1, 2021
 
