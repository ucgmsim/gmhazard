--- conflicted
+++ resolved
@@ -8,12 +8,8 @@
 from random import sample
 
 import common
-<<<<<<< HEAD
-from qcore.formats import load_station_file
-=======
 import qcore.formats as formats
 from gmhazard_calc.directivity.HypoMethod import HypoMethod
->>>>>>> 2a0310b9
 from gmhazard_calc import directivity
 
 
