--- conflicted
+++ resolved
@@ -9,13 +9,6 @@
 from IM_calculation.source_site_dist import src_site_dist
 from gmhazard_calc.directivity import utils
 from gmhazard_calc.im import DEFAULT_PSA_PERIODS
-<<<<<<< HEAD
-import sha_calc
-=======
-from .HypoMethod import HypoMethod
-from .EventType import EventType
-from .NHypoData import NHypoData
->>>>>>> 2a0310b9
 
 
 class EventType(Enum):
