--- conflicted
+++ resolved
@@ -107,85 +107,4 @@
     ensemble: "gm_data.Ensemble", rupture_id_ind: np.ndarray
 ):
     """Converts rupture id ix to rupture ids"""
-<<<<<<< HEAD
     return ensemble.get_rupture_ids(rupture_id_ind)
-
-
-def get_fault_header_points(fault: nhm.NHMFault):
-    """
-    Calculates and produces fault information such as the
-    entire trace and fault header info per plane
-
-    Parameters
-    ----------
-    fault: nhm.NHMFault
-        A fault object from an NHM file
-    """
-    srf_points = []
-    srf_header: List[Dict[str, Union[int, float]]] = []
-    lon1, lat1 = fault.trace[0]
-    lon2, lat2 = fault.trace[1]
-    strike = geo.ll_bearing(lon1, lat1, lon2, lat2, midpoint=True)
-
-    # If the dip direction is not to the right of the strike, turn the fault around
-    indexes = (
-        np.arange(len(fault.trace))
-        if 180 > fault.dip_dir - strike >= 0
-        else np.flip(np.arange(len(fault.trace)))
-    )
-
-    plane_offset = 0
-    for i, i2 in zip(indexes[:-1], indexes[1:]):
-        lon1, lat1 = fault.trace[i]
-        lon2, lat2 = fault.trace[i2]
-
-        strike = geo.ll_bearing(lon1, lat1, lon2, lat2, midpoint=True)
-        plane_point_distance = geo.ll_dist(lon1, lat1, lon2, lat2)
-
-        nstrike = round(plane_point_distance * POINTS_PER_KILOMETER)
-        strike_dist = plane_point_distance / nstrike
-
-        end_strike = geo.ll_bearing(lon1, lat1, lon2, lat2)
-        for j in range(nstrike):
-            top_lat, top_lon = geo.ll_shift(lat1, lon1, strike_dist * j, end_strike)
-            srf_points.append([top_lon, top_lat, fault.dtop])
-
-        height = fault.dbottom - fault.dtop
-
-        width = abs(height / np.tan(np.deg2rad(fault.dip)))
-        dip_dist = height / np.sin(np.deg2rad(fault.dip))
-
-        ndip = int(round(dip_dist * POINTS_PER_KILOMETER))
-        hdip_dist = width / ndip
-        vdip_dist = height / ndip
-
-        for j in range(1, ndip):
-            hdist = j * hdip_dist
-            vdist = j * vdip_dist + fault.dtop
-            for local_lon, local_lat, local_depth in srf_points[
-                plane_offset : plane_offset + nstrike
-            ]:
-                new_lat, new_lon = geo.ll_shift(
-                    local_lat, local_lon, hdist, fault.dip_dir
-                )
-                srf_points.append([new_lon, new_lat, vdist])
-
-        plane_offset += nstrike * ndip
-        srf_header.append(
-            {
-                "nstrike": nstrike,
-                "ndip": ndip,
-                "strike": strike,
-                "length": plane_point_distance,
-                "dip": fault.dip,
-                "dtop": fault.dtop,
-                "width": fault.dbottom / math.sin(math.radians(fault.dip)),
-                "dhyp": -999.9,
-                "shyp": -999.9,
-            }
-        )
-
-    return srf_header, np.asarray(srf_points)
-=======
-    return ensemble.get_rupture_ids(rupture_id_ind)
->>>>>>> 69c46a77
