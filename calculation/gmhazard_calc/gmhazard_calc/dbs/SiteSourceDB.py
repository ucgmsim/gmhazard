import h5py
import numpy as np

from gmhazard_calc import utils
from gmhazard_calc import im
from gmhazard_calc import constants as const
from .BaseDB import BaseDB, check_open


class SiteSourceDB(BaseDB):
    """Class that handles retrieving/writing data with a SiteSourceDB"""

    def __init__(self, source_site_db_path: str, source_type=None, writeable=False):
        super().__init__(source_site_db_path, writeable=writeable)

        self._db_path = source_site_db_path

        if source_type is None:
            with h5py.File(self._db_path, mode="r") as h5_store:
                if "source_type" in h5_store.attrs.keys():
                    self._source_type = const.SourceType(
                        h5_store.attrs["source_type"].decode()
                    )
                else:
                    raise TypeError(
                        "database does not have an source_type, must specify one in the command"
                    )
        else:
            self._source_type = const.SourceType(source_type)

        self._db = None

        self._keys_cache = None

    @check_open
    def faults(self):
        """Get the faults/sources in the db"""
        return self._db["faults"]

    @check_open
    def stations(self):
        """Get the input stations/site info in the db"""
        return self._db["sites"]

    @check_open
    def stored_stations(self):
<<<<<<< HEAD
        """Get the stations that have data stored in the db"""
=======
        """Get the stations that have distance
        data stored in the db
        """
>>>>>>> 8c0cc238
        if not self._keys_cache:
            self._keys_cache = set(self._db.keys())

        return [
            cur_key.split("_")[-1]
            for cur_key in self._keys_cache
            if cur_key.startswith("/distance")
        ]

    @check_open
    def station_data(self, station_name: str):
        """Retrieves data for a specific station/site

        Parameters
        ----------
        station_name: str
            The station name for which to retrieve the data

        Returns
        -------
        pd.DataFrame
            with the available faults as index and properties as columns
        """
        try:
            df = self._db[self.station_distance_h5_key(station_name)]
        except KeyError:
            return None

        df.index = self.faults().loc[df.fault_id].fault_name
        return df.drop("fault_id", axis=1)

    @check_open
    def has_station_data(self, station_name):
        """
        Checks if there is data stored for the station.
        If a station was used as an input but did not contain data it will return false.

        Note: The first call to this function is very slow, therefore
        this should only be used when doing multiple check.
        Otherwise use station_data directly and check for None

        :param station_name: Station to be checked
        :return: True if station has data, False otherwise
        """
        key = self.station_distance_h5_key(station_name)

        if not self._keys_cache:
            self._keys_cache = set(self._db.keys())

        return key in self._keys_cache

    @check_open
    def has_station_directivity_data(self, station_name):
        """
        Checks if there is directivity data stored for the station.
        If a station was used as an input but did not contain data it will return false.

        Note: The first call to this function is very slow, therefore
        this should only be used when doing multiple check.
        Otherwise use station_directivity_data directly and check for None

        :param station_name: Station to be checked
        :return: True if station has directivity data, False otherwise
        """
        key = self.station_directivity_h5_key(station_name)

        if not self._keys_cache:
            self._keys_cache = set(self._db.keys())

        return key in self._keys_cache

    @check_open
    def fault_station_data(self, station_name: str, fault_name: str):
        """Returns the properties for the specified source-site combination

        Parameters
        ----------
        station_name: str
            The station name
        fault_name:
            The fault name

        Returns
        -------
        pd.Series
        """
        raise NotImplementedError

    @check_open
    def station_directivity_data(self, station_name: str):
        """Retrieves directivity data for a specific station/site

        Parameters
        ----------
        station_name: str
            The station name for which to retrieve the data

        Returns
        -------
        pd.DataFrame
            with the available faults as index and properties as columns
        """
        try:
            df = self._db[self.station_directivity_h5_key(station_name)]
        except KeyError:
            return None

        df.index = self.faults().fault_name
        return df

    def write_attributes(self, erf_fname, station_list_fname, **kwargs):
        """
        Stores attributes into the ssd h5
        """
        super().write_attributes(
            source_type=np.string_(self._source_type.value),
            erf_fname=erf_fname,
            station_list_fname=station_list_fname,
            **kwargs,
        )

    @check_open
    def write_site_data(self, site_df):
        if utils.check_names(["lon", "lat"], site_df.columns.values):
            self._db["sites"] = site_df

    @check_open
    def write_fault_data(self, fault_df):
        if utils.check_names(["fault_name"], fault_df.columns.values):
            self._db["faults"] = fault_df
        else:
            raise ValueError(
                "Columns are not as expected. Must have 1 columns "
                "('fault_name') and an index"
            )

    @check_open
    def write_site_distances_data(self, station, distance_df):
        """
        fault_id is the index of the fault_name in the fault_data table

        The rest of the columns are distance values, set to nan if there is no calculation.

        """
        if utils.check_names(
            ["fault_id", "rjb", "rrup", "rx", "ry", "rtvz"], distance_df.columns.values
        ):
            self._db[self.station_distance_h5_key(station)] = distance_df
        else:
            raise ValueError(
                "Columns are not as expected. Must have 6 columns "
                "('fault_id', 'rjb', 'rrup', 'rx', 'ry', 'rtvz') and an index"
            )

    @check_open
    def write_site_directivity_data(self, station, directivity_df):
        """
        Writes directivity df data for each of the pSA IM's for both mu and sigma for a given site
        """
        pSA_columns = [
            str(im.IM(im.IMType.pSA, period)) + mu_sigma
            for mu_sigma in ["", "_sigma"]
            for period in im.DEFAULT_PSA_PERIODS
        ]
        if utils.check_names(pSA_columns, directivity_df.columns.values):
            self._db[self.station_directivity_h5_key(station)] = directivity_df
        else:
            raise ValueError(
                f"Columns are not as expected. Must have {len(im.DEFAULT_PSA_PERIODS) * 2} columns "
                "('pSA_0.01', ..., 'pSA_0.01_sigma', ...)"
            )

    @staticmethod
    def station_distance_h5_key(name):
        return f"/distances/station_{name}"

    @staticmethod
    def station_directivity_h5_key(name):
        return f"/directivity/station_{name}"<|MERGE_RESOLUTION|>--- conflicted
+++ resolved
@@ -44,13 +44,9 @@
 
     @check_open
     def stored_stations(self):
-<<<<<<< HEAD
-        """Get the stations that have data stored in the db"""
-=======
         """Get the stations that have distance
         data stored in the db
         """
->>>>>>> 8c0cc238
         if not self._keys_cache:
             self._keys_cache = set(self._db.keys())
 
