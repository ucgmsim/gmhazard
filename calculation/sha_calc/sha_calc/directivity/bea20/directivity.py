import math
from pathlib import Path

import numpy as np
import pandas as pd
<<<<<<< HEAD
import matplotlib.pyplot as plt
=======
>>>>>>> 0af23638

from qcore import srf
from IM_calculation.source_site_dist import src_site_dist
from sha_calc.directivity.bea20 import bea20, utils


def get_directivity_effects(
    srf_file: str, srf_csv: Path, sites: np.ndarray, period: float = 3.0
):
    """Calculates directivity effects at the given sites and srf

    Parameters
    ----------
    srf_file: str
        String of the ffp to the location of the srf file
    srf_csv: Path
        Path to the location of the srf csv file
    sites: np.ndarray
        Numpy array full of site lon/lat values [[lon, lat],...]
    period: float, optional
        Float to indicate which period to extract from fD to get fDi
    """

    # Get rake, magnitude from srf_csv
    mag = pd.read_csv(srf_csv)["magnitude"][0]
    rake = pd.read_csv(srf_csv)["rake"][0]

    # Get planes and points from srf_file
    planes = srf.read_header(srf_file, idx=True)
    points = srf.read_latlondepth(srf_file)

    # Customise the planes to set different hypocentres
    n_hypo = 10
    planes_list, planes_index = utils.set_hypocenters(n_hypo, planes, [0.5])

    # Convert points to non dictionary format
    lon_lat_depth = np.asarray([[x["lon"], x["lat"], x["depth"]] for x in points])

    # Creating the average arrays
    (
        fd_average,
        fdi_average,
        phi_red_average,
        phi_redi_average,
        predictor_functions_average,
        other_average,
    ) = (
        np.asarray([]),
        np.asarray([]),
        np.asarray([]),
        np.asarray([]),
        np.asarray([]),
        np.asarray([]),
    )

    for index, planes in enumerate(planes_list):

        # Calculate rx ry from GC2
        rx, ry = src_site_dist.calc_rx_ry_GC2(
            lon_lat_depth, planes, sites, hypocentre_origin=True
        )

        # Gets the s_max values from the two end points of the fault
        nominal_strike, nominal_strike2 = utils.calc_nominal_strike(lon_lat_depth)
        rx_end, ry_end = src_site_dist.calc_rx_ry_GC2(
            lon_lat_depth, planes, nominal_strike, hypocentre_origin=True
        )
        rx_end2, ry_end2 = src_site_dist.calc_rx_ry_GC2(
            lon_lat_depth, planes, nominal_strike2, hypocentre_origin=True
        )
        s_max = [min(ry_end, ry_end2)[0], max(ry_end, ry_end2)[0]]

        # Gets the plane index of the hypocenter
        plane_index = planes_index[index]

        # Trig to calculate extra features of the fault for directivity based on plane info
        z_tor = planes[plane_index]["dtop"]
        dip = planes[plane_index]["dip"]
        d_bot = z_tor + planes[plane_index]["width"] * math.sin(math.radians(dip))
        t_bot = z_tor / math.tan(math.radians(dip)) + planes[plane_index][
            "width"
        ] * math.cos(math.radians(dip))
        d = (planes[plane_index]["dhyp"] - z_tor) / math.sin(math.radians(dip))

        # Ensures the model selects the type of fault based on the rake value
        force_type = 0

        # Use the bea20 model to work out directivity (fd) at the given sites
        fd, fdi, phi_red, phi_redi, predictor_functions, other = bea20.bea20(
            mag, ry, rx, s_max, d, t_bot, d_bot, rake, dip, force_type, period
        )

        s2 = other["S2"].reshape((100, 100))
        f_s2 = predictor_functions["fs2"].reshape((100, 100))
        f_theta = predictor_functions["ftheta"].reshape((100, 100))
        f_g = predictor_functions["fG"].reshape((100, 100))
        f_dist = predictor_functions["fdist"].reshape((100, 100))
        fdi = fdi.reshape((100, 100))

        hypo_lon, hypo_lat = srf.get_hypo(srf_file, custom_planes=utils.remove_plane_idx(planes))

        # Plot each hypocenter adjustment
        plot(
            np.asarray([coord[0] for coord in sites]).reshape((100, 100)),
            np.asarray([coord[1] for coord in sites]).reshape((100, 100)),
            s2,
            f_s2,
            f_theta,
            f_g,
            f_dist,
            fdi,
            lon_lat_depth,
            Path("/home/joel/local/AlpineK2T"),
            hypo_lon,
            hypo_lat,
            True
        )

        if fdi_average.size == 0:
            (
                fd_average,
                fdi_average,
                phi_red_average,
                phi_redi_average,
                predictor_functions_average,
                other_average,
            ) = (
                fd,
                fdi,
                phi_red,
                phi_redi,
                predictor_functions,
                other,
            )
        else:
            (
                fd_average,
                fdi_average,
                phi_red_average,
                phi_redi_average,
            ) = (
                np.add(fd_average, fd),
                np.add(fdi_average, fdi),
                np.add(phi_red_average, phi_red),
                np.add(phi_redi_average, phi_redi),
            )
            for key, value in predictor_functions.items():
                predictor_functions_average[key] = np.add(predictor_functions_average[key], predictor_functions[key])
            for key, value in other.items():
                other_average[key] = np.add(other_average[key], other[key])

    (
        fd_average,
        fdi_average,
        phi_red_average,
        phi_redi_average,
    ) = (
        np.divide(fd_average, n_hypo),
        np.divide(fdi_average, n_hypo),
        np.divide(phi_red_average, n_hypo),
        np.divide(phi_redi_average, n_hypo),
    )
    for key, value in predictor_functions_average.items():
        predictor_functions_average[key] = np.divide(predictor_functions_average[key], n_hypo)
    for key, value in other_average.items():
        other_average[key] = np.divide(other_average[key], n_hypo)

    return fd_average, fdi_average, phi_red_average, phi_redi_average, predictor_functions_average, other_average


def directivity_plots(
    srf_file: str, srf_csv: Path, output_dir: Path, period: float = 3.0
):
    """
    Creates 6 plots to show directivity effects at a given srf

    Parameters
    ----------
    srf_file: str
        String of the ffp to the location of the srf file
    srf_csv: Path
        Path to the location of the srf csv file
    output_dir: Path
        Path to the location of the output plot directory
    period: float, optional
        Float to indicate which period to extract from fD to get fDi
    """

    points = srf.read_latlondepth(srf_file)

    lon_lat_depth = np.asarray([[x["lon"], x["lat"], x["depth"]] for x in points])

    lon_values = np.linspace(
        lon_lat_depth[:, 0].min() - 0.5, lon_lat_depth[:, 0].max() + 0.5, 100
    )
    lat_values = np.linspace(
        lon_lat_depth[:, 1].min() - 0.5, lon_lat_depth[:, 1].max() + 0.5, 100
    )

    x, y = np.meshgrid(lon_values, lat_values)
    site_coords = np.stack((x, y), axis=2).reshape(-1, 2)

    fd, fdi, phi_red, phi_redi, predictor_functions, other = get_directivity_effects(
        srf_file, srf_csv, site_coords, period
    )

    s2 = other["S2"].reshape((100, 100))
    f_s2 = predictor_functions["fs2"].reshape((100, 100))
    f_theta = predictor_functions["ftheta"].reshape((100, 100))
    f_g = predictor_functions["fG"].reshape((100, 100))
    f_dist = predictor_functions["fdist"].reshape((100, 100))
    fdi = fdi.reshape((100, 100))

    hypo_lon, hypo_lat = srf.get_hypo(srf_file)

    plot(
        x,
        y,
        s2,
        f_s2,
        f_theta,
        f_g,
        f_dist,
        fdi,
        lon_lat_depth,
        output_dir,
        hypo_lon,
        hypo_lat,
    )


def plot(
    x: np.ndarray,
    y: np.ndarray,
    s2: np.ndarray,
    f_s2: np.ndarray,
    f_theta: np.ndarray,
    f_g: np.ndarray,
    f_dist: np.ndarray,
    fdi: np.ndarray,
    lon_lat_depth: np.ndarray,
    output_dir: Path,
    hypo_lon: float,
    hypo_lat: float,
    show_hypo: bool = False,
):
    """
    Plots directivity values output of the bea20 model.
    Extracted so it can be used for testing specific hypocentre scenarios.

    Parameters
    ----------
    x: np.ndarray
        Array of longitude values of sites
    y: np.ndarray
        Array of latitude values of sites
    s2: np.ndarray
        s2 output from the bea20 model for each site
    f_s2: np.ndarray
        f_s2 output from the bea20 model for each site
    f_theta: np.ndarray
        f_theta output from the bea20 model for each site
    f_g: np.ndarray
        f_g output from the bea20 model for each site
    f_dist: np.ndarray
        f_dist output from the bea20 model for each site
    fdi: np.ndarray
        fdi output from the bea20 model for each site
    lon_lat_depth: np.ndarray
        Each point of the srf fault in an array with the format [[lon, lat, depth],...]
    output_dir: Path
        Path to the location of the output plot directory
    hypo_lon: float
        Longitude value of the hypocentre
    hypo_lat: float
        Latitude value of the hypocentre
    show_hypo: bool, optional
        If true then will show the hypocentre on the plot
    """

    fig = plt.figure(figsize=(16, 10))

    ax1 = fig.add_subplot(2, 3, 1)
    m = ax1.contourf(x, y, s2, cmap="bwr", vmin=10.0, vmax=70.0, levels=7)
    ax1.contour(x, y, s2, colors="k", linewidths=0.3, levels=7)
    ax1.scatter(
        lon_lat_depth[:, 0][::2],
        lon_lat_depth[:, 1][::2],
        c=lon_lat_depth[:, 2][::2],
        label="srf points",
        s=1.0,
    )
    if show_hypo:
        ax1.scatter(
            hypo_lon,
            hypo_lat,
            label="Hypocentre",
            marker="x",
            c="k",
            s=50.0,
        )
    plt.colorbar(m, pad=0.01)
    ax1.set_title("S2")

<<<<<<< HEAD
    ax2 = fig.add_subplot(2, 3, 2)
    m = ax2.contourf(x, y, f_s2, cmap="bwr", levels=13)
    ax2.contour(x, y, f_s2, colors="k", linewidths=0.3, levels=13)
    ax2.scatter(
        lon_lat_depth[:, 0][::2],
        lon_lat_depth[:, 1][::2],
        c=lon_lat_depth[:, 2][::2],
        label="srf points",
        s=1.0,
    )
    if show_hypo:
        ax2.scatter(
            hypo_lon,
            hypo_lat,
            label="Hypocentre",
            marker="x",
            c="k",
            s=50.0,
        )
    plt.colorbar(m, pad=0.01)
    ax2.set_title(r"$f_{S2}$")

    ax3 = fig.add_subplot(2, 3, 3)
    m = ax3.contourf(x, y, f_theta, cmap="bwr", levels=19)
    ax3.contour(x, y, f_theta, colors="k", linewidths=0.3, levels=19)
    ax3.scatter(
        lon_lat_depth[:, 0][::2],
        lon_lat_depth[:, 1][::2],
        c=lon_lat_depth[:, 2][::2],
        label="srf points",
        s=1.0,
    )
    if show_hypo:
        ax3.scatter(
            hypo_lon,
            hypo_lat,
            label="Hypocentre",
            marker="x",
            c="k",
            s=50.0,
        )
    plt.colorbar(m, pad=0.01)
    ax3.set_title(r"$f_\theta$")

    ax4 = fig.add_subplot(2, 3, 4)
    m = ax4.contourf(x, y, f_g, cmap="bwr", levels=19)
    ax4.contour(x, y, f_g, colors="k", linewidths=0.3, levels=19)
    ax4.scatter(
        lon_lat_depth[:, 0][::2],
        lon_lat_depth[:, 1][::2],
        c=lon_lat_depth[:, 2][::2],
        label="srf points",
        s=1.0,
    )
    if show_hypo:
        ax4.scatter(
            hypo_lon,
            hypo_lat,
            label="Hypocentre",
            marker="x",
            c="k",
            s=50.0,
        )
    plt.colorbar(m, pad=0.01)
    ax4.set_title(r"$f_G$")

    ax5 = fig.add_subplot(2, 3, 5)
    m = ax5.contourf(x, y, f_dist, cmap="bwr", levels=11)
    ax5.contour(x, y, f_dist, colors="k", linewidths=0.3, levels=11)
    ax5.scatter(
        lon_lat_depth[:, 0][::2],
        lon_lat_depth[:, 1][::2],
        c=lon_lat_depth[:, 2][::2],
        label="srf points",
        s=1.0,
    )
    if show_hypo:
        ax5.scatter(
            hypo_lon,
            hypo_lat,
            label="Hypocentre",
            marker="x",
            c="k",
            s=50.0,
        )
    plt.colorbar(m, pad=0.01)
    ax5.set_title(r"$f_{dist}$")

    ax6 = fig.add_subplot(2, 3, 6)
    m = ax6.contourf(x, y, np.exp(fdi), cmap="bwr", levels=11)
    ax6.contour(x, y, np.exp(fdi), colors="k", linewidths=0.3, levels=11)
    ax6.scatter(
        lon_lat_depth[:, 0][::2],
        lon_lat_depth[:, 1][::2],
        c=lon_lat_depth[:, 2][::2],
        label="srf points",
        s=1.0,
=======
    # Use the bea20 model to work out directivity (fd) at the given sites
    fd, fdi, phi_red, phi_redi, predictor_functions, other = bea20.bea20(
        mag, ry, rx, s_max, d, t_bot, d_bot, rake, dip, period
>>>>>>> 0af23638
    )
    if show_hypo:
        ax6.scatter(
            hypo_lon,
            hypo_lat,
            label="Hypocentre",
            marker="x",
            c="k",
            s=50.0,
        )
    plt.colorbar(m, pad=0.01)
    ax6.set_title(r"$f_Di$")

    fig.savefig(f"{output_dir}/directivity_plots{hypo_lon}.png")<|MERGE_RESOLUTION|>--- conflicted
+++ resolved
@@ -3,10 +3,7 @@
 
 import numpy as np
 import pandas as pd
-<<<<<<< HEAD
 import matplotlib.pyplot as plt
-=======
->>>>>>> 0af23638
 
 from qcore import srf
 from IM_calculation.source_site_dist import src_site_dist
@@ -91,12 +88,9 @@
         ] * math.cos(math.radians(dip))
         d = (planes[plane_index]["dhyp"] - z_tor) / math.sin(math.radians(dip))
 
-        # Ensures the model selects the type of fault based on the rake value
-        force_type = 0
-
         # Use the bea20 model to work out directivity (fd) at the given sites
         fd, fdi, phi_red, phi_redi, predictor_functions, other = bea20.bea20(
-            mag, ry, rx, s_max, d, t_bot, d_bot, rake, dip, force_type, period
+            mag, ry, rx, s_max, d, t_bot, d_bot, rake, dip, period
         )
 
         s2 = other["S2"].reshape((100, 100))
@@ -311,7 +305,6 @@
     plt.colorbar(m, pad=0.01)
     ax1.set_title("S2")
 
-<<<<<<< HEAD
     ax2 = fig.add_subplot(2, 3, 2)
     m = ax2.contourf(x, y, f_s2, cmap="bwr", levels=13)
     ax2.contour(x, y, f_s2, colors="k", linewidths=0.3, levels=13)
@@ -409,11 +402,6 @@
         c=lon_lat_depth[:, 2][::2],
         label="srf points",
         s=1.0,
-=======
-    # Use the bea20 model to work out directivity (fd) at the given sites
-    fd, fdi, phi_red, phi_redi, predictor_functions, other = bea20.bea20(
-        mag, ry, rx, s_max, d, t_bot, d_bot, rake, dip, period
->>>>>>> 0af23638
     )
     if show_hypo:
         ax6.scatter(
