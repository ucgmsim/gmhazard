--- conflicted
+++ resolved
@@ -4,22 +4,14 @@
 
 import numpy as np
 import pandas as pd
-import matplotlib.pyplot as plt
-
-from gmhazard_calc import gm_data, site, im
-from qcore import srf, nhm
+
+from qcore import srf
 from IM_calculation.source_site_dist import src_site_dist
 from sha_calc.directivity.bea20 import bea20, utils
 
 
-<<<<<<< HEAD
-def compute_directivity_effects(
-    branch: gm_data.Branch, site_info: site.SiteInfo, ims: List[im.IM]
-    # srf_file: str, srf_csv: Path, sites: np.ndarray, period: float = 3.0
-=======
 def compute_directivity_single_hypo(
     srf_file: str, srf_csv: Path, sites: np.ndarray, period: float = 3.0
->>>>>>> cb10f5d6
 ):
     """Computes directivity effects at the given sites with the given srf data for a single hypocentre
 
@@ -34,14 +26,6 @@
     period: float, optional
         Float to indicate which period to extract from fD to get fDi
     """
-<<<<<<< HEAD
-    pre_process(branch, site_info, ims)
-
-    srf_csv = 0
-    srf_file = 0
-
-
-=======
     (
         mag,
         rake,
@@ -194,7 +178,6 @@
     srf_csv: Path
         Path to the location of the srf csv file
     """
->>>>>>> cb10f5d6
     # Get rake, magnitude from srf_csv
     mag = pd.read_csv(srf_csv)["magnitude"][0]
     rake = pd.read_csv(srf_csv)["rake"][0]
@@ -202,99 +185,6 @@
     # Get planes and points from srf_file
     planes = srf.read_header(srf_file, idx=True)
     lon_lat_depth = srf.read_srf_points(srf_file)
-<<<<<<< HEAD
-
-    # Customise the planes to set different hypocentres
-    n_hypo = 20  # TODO Update with best practice for hypocentre averaging
-    planes_list, planes_index = utils.set_hypocentres(n_hypo, planes, [1 / 3, 2 / 3])
-
-    # Creating the average arrays
-    (
-        fd_average,
-        fdi_average,
-        phi_red_average,
-        phi_redi_average,
-        predictor_functions_average,
-        other_average,
-    ) = (
-        np.asarray([]),
-        np.asarray([]),
-        np.asarray([]),
-        np.asarray([]),
-        np.asarray([]),
-        np.asarray([]),
-    )
-
-    for index, planes in enumerate(planes_list):
-
-        # Calculate rx ry from GC2
-        rx, ry = src_site_dist.calc_rx_ry_GC2(
-            lon_lat_depth, planes, sites, hypocentre_origin=True
-        )
-
-        # Gets the s_max values from the two end points of the fault
-        nominal_strike, nominal_strike2 = utils.calc_nominal_strike(lon_lat_depth)
-        rx_end, ry_end = src_site_dist.calc_rx_ry_GC2(
-            lon_lat_depth, planes, nominal_strike, hypocentre_origin=True
-        )
-        rx_end2, ry_end2 = src_site_dist.calc_rx_ry_GC2(
-            lon_lat_depth, planes, nominal_strike2, hypocentre_origin=True
-        )
-        s_max = (min(ry_end, ry_end2)[0], max(ry_end, ry_end2)[0])
-
-        # Gets the plane index of the hypocentre
-        plane_index = planes_index[index]
-
-        # Trig to calculate extra features of the fault for directivity based on plane info
-        z_tor = planes[plane_index]["dtop"]
-        dip = planes[plane_index]["dip"]
-        d_bot = z_tor + planes[plane_index]["width"] * math.sin(math.radians(dip))
-        t_bot = z_tor / math.tan(math.radians(dip)) + planes[plane_index][
-            "width"
-        ] * math.cos(math.radians(dip))
-        d = (planes[plane_index]["dhyp"] - z_tor) / math.sin(math.radians(dip))
-
-        # Use the bea20 model to work out directivity (fd) at the given sites
-        fd, fdi, phi_red, phi_redi, predictor_functions, other = bea20.bea20(
-            mag, ry, rx, s_max, d, t_bot, d_bot, rake, dip, period
-        )
-
-        if fdi_average.size == 0:
-            (
-                fd_average,
-                fdi_average,
-                phi_red_average,
-                phi_redi_average,
-                predictor_functions_average,
-                other_average,
-            ) = (
-                fd,
-                fdi,
-                phi_red,
-                phi_redi,
-                predictor_functions,
-                other,
-            )
-        else:
-            (fd_average, fdi_average, phi_red_average, phi_redi_average,) = (
-                np.add(fd_average, fd),
-                np.add(fdi_average, fdi),
-                np.add(phi_red_average, phi_red),
-                np.add(phi_redi_average, phi_redi),
-            )
-            for key, value in predictor_functions.items():
-                predictor_functions_average[key] = np.add(
-                    predictor_functions_average[key], predictor_functions[key]
-                )
-            for key, value in other.items():
-                other_average[key] = np.add(other_average[key], other[key])
-
-    (fd_average, fdi_average, phi_red_average, phi_redi_average,) = (
-        np.divide(fd_average, n_hypo),
-        np.divide(fdi_average, n_hypo),
-        np.divide(phi_red_average, n_hypo),
-        np.divide(phi_redi_average, n_hypo),
-=======
 
     nominal_strike, nominal_strike2 = utils.calc_nominal_strike(lon_lat_depth)
 
@@ -344,256 +234,10 @@
     # Gets the s_max values from the two end points of the fault
     rx_end, ry_end = src_site_dist.calc_rx_ry_GC2(
         lon_lat_depth, planes, nominal_strike, hypocentre_origin=True
->>>>>>> cb10f5d6
-    )
-    for key, value in predictor_functions_average.items():
-        predictor_functions_average[key] = np.divide(
-            predictor_functions_average[key], n_hypo
-        )
-    for key, value in other_average.items():
-        other_average[key] = np.divide(other_average[key], n_hypo)
-
-    return (
-        fd_average,
-        fdi_average,
-        phi_red_average,
-        phi_redi_average,
-        predictor_functions_average,
-        other_average,
-    )
-<<<<<<< HEAD
-
-
-def pre_process(branch: gm_data.Branch, site_info: site.SiteInfo, ims: List[im.IM]):
-    """
-    Pre processing for computing directivity effects
-    """
-    nhm_dict = nhm.load_nhm(branch.flt_erf_ffp)
-
-    site = np.asarray([[site_info.lon, site_info.lat]])
-
-    periods = [im.period if im.period is not None else 0 for im in ims]
-
-    # nhm_dict[]
-    planes, points = utils.get_fault_header_points(nhm_dict["AlpineK2T"])
-
-
-
-def directivity_plots(
-    srf_file: str, srf_csv: Path, output_dir: Path, period: float = 3.0
-):
-    """
-    Creates 6 plots to show total directivity effects at a given srf after hypocentre averaging
-
-    Parameters
-    ----------
-    srf_file: str
-        String of the ffp to the location of the srf file
-    srf_csv: Path
-        Path to the location of the srf csv file
-    output_dir: Path
-        Path to the location of the output plot directory
-    period: float, optional
-        Float to indicate which period to extract from fD to get fDi
-    """
-
-    lon_lat_depth = srf.read_srf_points(srf_file)
-
-    lon_values = np.linspace(
-        lon_lat_depth[:, 0].min() - 0.5, lon_lat_depth[:, 0].max() + 0.5, 100
-    )
-    lat_values = np.linspace(
-        lon_lat_depth[:, 1].min() - 0.5, lon_lat_depth[:, 1].max() + 0.5, 100
-    )
-
-    x, y = np.meshgrid(lon_values, lat_values)
-    site_coords = np.stack((x, y), axis=2).reshape(-1, 2)
-
-    (
-        fd,
-        fdi,
-        phi_red,
-        phi_redi,
-        predictor_functions,
-        other,
-    ) = compute_directivity_effects(srf_file, srf_csv, site_coords, period)
-
-    s2 = other["S2"].reshape((100, 100))
-    f_s2 = predictor_functions["fs2"].reshape((100, 100))
-    f_theta = predictor_functions["ftheta"].reshape((100, 100))
-    f_g = predictor_functions["fG"].reshape((100, 100))
-    f_dist = predictor_functions["fdist"].reshape((100, 100))
-    fdi = fdi.reshape((100, 100))
-
-    validation_plot(
-        x,
-        y,
-        s2,
-        f_s2,
-        f_theta,
-        f_g,
-        f_dist,
-        fdi,
-        lon_lat_depth,
-        output_dir,
-    )
-
-
-def validation_plot(
-    x: np.ndarray,
-    y: np.ndarray,
-    s2: np.ndarray,
-    f_s2: np.ndarray,
-    f_theta: np.ndarray,
-    f_g: np.ndarray,
-    f_dist: np.ndarray,
-    fdi: np.ndarray,
-    lon_lat_depth: np.ndarray,
-    output_dir: Path,
-    hypo_lon: float = None,
-    hypo_lat: float = None,
-    show_hypo: bool = False,
-):
-    """
-    Plots directivity values output of the bea20 model.
-
-    Parameters
-    ----------
-    x: np.ndarray
-        Array of longitude values of sites
-        Dimension of n * m where n is number of sites across the x axis and m is the number of sites across the y axis
-    y: np.ndarray
-        Array of latitude values of sites
-        Dimension of n * m where n is number of sites across the x axis and m is the number of sites across the y axis
-    s2: np.ndarray
-        s2 output from the bea20 model for each site
-        Dimension of n * m where n is number of sites across the x axis and m is the number of sites across the y axis
-    f_s2: np.ndarray
-        f_s2 output from the bea20 model for each site
-        Dimension of n * m where n is number of sites across the x axis and m is the number of sites across the y axis
-    f_theta: np.ndarray
-        f_theta output from the bea20 model for each site
-        Dimension of n * m where n is number of sites across the x axis and m is the number of sites across the y axis
-    f_g: np.ndarray
-        f_g output from the bea20 model for each site
-        Dimension of n * m where n is number of sites across the x axis and m is the number of sites across the y axis
-    f_dist: np.ndarray
-        f_dist output from the bea20 model for each site
-        Dimension of n * m where n is number of sites across the x axis and m is the number of sites across the y axis
-    fdi: np.ndarray
-        fdi output from the bea20 model for each site
-        Dimension of n * m where n is number of sites across the x axis and m is the number of sites across the y axis
-    lon_lat_depth: np.ndarray
-        Each point of the srf fault in an array with the format [[lon, lat, depth],...]
-    output_dir: Path
-        Path to the location of the output plot directory
-    hypo_lon: float, optional
-        Longitude value of the hypocentre
-    hypo_lat: float, optional
-        Latitude value of the hypocentre
-    show_hypo: bool, optional
-        If true then will show the hypocentre on the plot
-    """
-    fig = plt.figure(figsize=(16, 10))
-
-    ax1 = fig.add_subplot(2, 3, 1)
-    m = ax1.contourf(x, y, s2, cmap="bwr", vmin=10.0, vmax=70.0, levels=7)
-    ax1.contour(x, y, s2, colors="k", linewidths=0.3, levels=7)
-    ax1.scatter(
-        lon_lat_depth[:, 0][::2],
-        lon_lat_depth[:, 1][::2],
-        c=lon_lat_depth[:, 2][::2],
-        label="srf points",
-        s=1.0,
-    )
-    if show_hypo:
-        ax1.scatter(
-            hypo_lon,
-            hypo_lat,
-            label="Hypocentre",
-            marker="x",
-            c="k",
-            s=50.0,
-        )
-    plt.colorbar(m, pad=0.01)
-    ax1.set_title("S2")
-
-    ax2 = fig.add_subplot(2, 3, 2)
-    m = ax2.contourf(x, y, f_s2, cmap="bwr", levels=13)
-    ax2.contour(x, y, f_s2, colors="k", linewidths=0.3, levels=13)
-    ax2.scatter(
-        lon_lat_depth[:, 0][::2],
-        lon_lat_depth[:, 1][::2],
-        c=lon_lat_depth[:, 2][::2],
-        label="srf points",
-        s=1.0,
-    )
-    if show_hypo:
-        ax2.scatter(
-            hypo_lon,
-            hypo_lat,
-            label="Hypocentre",
-            marker="x",
-            c="k",
-            s=50.0,
-        )
-    plt.colorbar(m, pad=0.01)
-    ax2.set_title(r"$f_{S2}$")
-
-    ax3 = fig.add_subplot(2, 3, 3)
-    m = ax3.contourf(x, y, f_theta, cmap="bwr", levels=19)
-    ax3.contour(x, y, f_theta, colors="k", linewidths=0.3, levels=19)
-    ax3.scatter(
-        lon_lat_depth[:, 0][::2],
-        lon_lat_depth[:, 1][::2],
-        c=lon_lat_depth[:, 2][::2],
-        label="srf points",
-        s=1.0,
-    )
-    if show_hypo:
-        ax3.scatter(
-            hypo_lon,
-            hypo_lat,
-            label="Hypocentre",
-            marker="x",
-            c="k",
-            s=50.0,
-        )
-    plt.colorbar(m, pad=0.01)
-    ax3.set_title(r"$f_\theta$")
-
-    ax4 = fig.add_subplot(2, 3, 4)
-    m = ax4.contourf(x, y, f_g, cmap="bwr", levels=19)
-    ax4.contour(x, y, f_g, colors="k", linewidths=0.3, levels=19)
-    ax4.scatter(
-        lon_lat_depth[:, 0][::2],
-        lon_lat_depth[:, 1][::2],
-        c=lon_lat_depth[:, 2][::2],
-        label="srf points",
-        s=1.0,
-    )
-    if show_hypo:
-        ax4.scatter(
-            hypo_lon,
-            hypo_lat,
-            label="Hypocentre",
-            marker="x",
-            c="k",
-            s=50.0,
-        )
-    plt.colorbar(m, pad=0.01)
-    ax4.set_title(r"$f_G$")
-
-    ax5 = fig.add_subplot(2, 3, 5)
-    m = ax5.contourf(x, y, f_dist, cmap="bwr", levels=11)
-    ax5.contour(x, y, f_dist, colors="k", linewidths=0.3, levels=11)
-    ax5.scatter(
-        lon_lat_depth[:, 0][::2],
-        lon_lat_depth[:, 1][::2],
-        c=lon_lat_depth[:, 2][::2],
-        label="srf points",
-        s=1.0,
-=======
+    )
+    rx_end2, ry_end2 = src_site_dist.calc_rx_ry_GC2(
+        lon_lat_depth, planes, nominal_strike2, hypocentre_origin=True
+    )
     s_max = (min(ry_end, ry_end2)[0], max(ry_end, ry_end2)[0])
 
     # Trig to calculate extra features of the fault for directivity based on plane info
@@ -602,44 +246,12 @@
     d_bot = z_tor + planes[plane_index]["width"] * math.sin(math.radians(dip))
     t_bot = z_tor / math.tan(math.radians(dip)) + planes[0]["width"] * math.cos(
         math.radians(dip)
->>>>>>> cb10f5d6
-    )
-    if show_hypo:
-        ax5.scatter(
-            hypo_lon,
-            hypo_lat,
-            label="Hypocentre",
-            marker="x",
-            c="k",
-            s=50.0,
-        )
-    plt.colorbar(m, pad=0.01)
-    ax5.set_title(r"$f_{dist}$")
-
-    ax6 = fig.add_subplot(2, 3, 6)
-    m = ax6.contourf(x, y, np.exp(fdi), cmap="bwr", levels=11)
-    ax6.contour(x, y, np.exp(fdi), colors="k", linewidths=0.3, levels=11)
-    ax6.scatter(
-        lon_lat_depth[:, 0][::2],
-        lon_lat_depth[:, 1][::2],
-        c=lon_lat_depth[:, 2][::2],
-        label="srf points",
-        s=1.0,
-    )
-    if show_hypo:
-        ax6.scatter(
-            hypo_lon,
-            hypo_lat,
-            label="Hypocentre",
-            marker="x",
-            c="k",
-            s=50.0,
-        )
-    plt.colorbar(m, pad=0.01)
-    ax6.set_title(r"$f_Di$")
-
-<<<<<<< HEAD
-    fig.savefig(f"{output_dir}/directivity_validation_plot.png")
-=======
-    return fd, fdi, phi_red, phi_redi, predictor_functions, other
->>>>>>> cb10f5d6
+    )
+    d = (planes[plane_index]["dhyp"] - z_tor) / math.sin(math.radians(dip))
+
+    # Use the bea20 model to work out directivity (fd) at the given sites
+    fd, fdi, phi_red, phi_redi, predictor_functions, other = bea20.bea20(
+        mag, ry, rx, s_max, d, t_bot, d_bot, rake, dip, period
+    )
+
+    return fd, fdi, phi_red, phi_redi, predictor_functions, other