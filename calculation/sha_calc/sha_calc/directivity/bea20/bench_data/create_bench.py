--- conflicted
+++ resolved
@@ -28,11 +28,7 @@
         x, y = np.meshgrid(lon_values, lat_values)
         site_coords = np.stack((x, y), axis=2).reshape(-1, 2)
 
-<<<<<<< HEAD
-        fd, _, _, _, _, _ = directivity.compute_directivity_effects(
-=======
         fd, _, _, _, _, _ = directivity.compute_directivity_hypo_averaging(
->>>>>>> cb10f5d6
             srf_file, srf_csv, site_coords
         )
 
