import os
import uuid
import json
import tempfile
from typing import Any, Dict

import flask
import pandas as pd
import numpy as np
from flask_cors import cross_origin
from werkzeug.contrib.cache import BaseCache

import seistech_calc as sc
import seistech_utils as su
import sha_calc as sha_calc
from core_api import server
from core_api import constants as const


class GMSCacheData:
    """Wrapper for caching"""

    def __init__(
        self,
        params: Dict,
        ensemble: sc.gm_data.Ensemble,
        site_info: sc.site.SiteInfo,
        gm_dataset: sc.gms.GMDataset,
        gms_result: sc.gms.GMSResult,
        meta_df: pd.DataFrame,
        ks_bounds: float,
    ):
        self.params = params

        self.ensemble = ensemble
        self.site_info = site_info
        self.gm_dataset = gm_dataset

        self.gms_result = gms_result

        self.meta_df = meta_df

        self.ks_bounds = ks_bounds


@server.app.route(const.ENSEMBLE_GMS_COMPUTE_ENDPOINT, methods=["POST"])
@cross_origin(expose_headers=["Content-Type", "Authorization"])
@server.requires_auth
@su.api.endpoint_exception_handling(server.app)
def compute_ensemble_GMS():
    """For the specified ensemble computes the GCIM,
    selects the random realisations and selects the
    GMs with minimal misfit

    Only returns the calulcation results not the actual waveform

    Since GMS is non-deterministic each result is saved (using the cache)
    using a unique ID, to allow later downloading of the waveforms

    And unlike hazard, disagg and UHS the result for specific set of parameters
    are not cached due to the non-deterministic nature, allowing users to run
    GMS multiple times if desired

    Parameters in the json POST request (all request):
    ensemble_id: string
    station: string
    IM_j: string
        The conditioning IM
    IMs: list of strings
        The IM vector
    n_gms: int
        Number of ground motions to select
    gm_dataset_ids: list of strings
        The ids of the ground motion databases
        from which to select
    exceedance: float
    im_level: float
        Either the exceedance rate or the im level have to
        be given
    n_replica: int
        Number of times the GM selection process is repeated
    IM_weights: dictionary of floats
        Weights of the different IMs (have to sum to one)
        key: IM name as specified in the IMs vector
        value: weight of the IM
    cs_param_bounds: dictionary of floats
        The pre-filter parameters to use
        Required keys: ["mag_low", "mag_high",
                        "rrup_low", "rrup_high",
                        "vs30_low", "vs30_high",
                        "sf_low", "sf_high"]
        Set value to null (for both low & high) for no filtering
    vs30: float
        Users set vs30 for the given site


    Example POST request body:
    {
        "ensemble_id": "v20p5emp",
        "station": "CCCC",
        "IM_j": "PGA",
        "IMs": ["pSA_0.5", "pSA_1.0"],
        "n_gms": 10,
        "gm_dataset_ids": ["cybershake_v19p5"],
        "exceedance": 0.04,
        "n_replica": 4,
        "IM_weights": {"pSA_0.5": 0.6, "pSA_1.0": 0.4},
        "cs_param_bounds": {"mag_low": 4.0, "mag_high": 8.0,
                            "rrup_low": 50, "rrup_high": 200,
                            "vs30_low": 100, "vs30_high": 400,
                            "sf_low": 0.3, "sf_high": 3.0},
        "vs30": 600
    }
    """
    server.app.logger.info(f"Received request at {const.ENSEMBLE_GMS_COMPUTE_ENDPOINT}")
    cache = flask.current_app.extensions["cache"]

    # Check required parameters are specified
    params = json.loads(flask.request.data.decode())
    for req_param in [
        "ensemble_id",
        "station",
        "IM_j",
        "IMs",
        "n_gms",
        "gm_dataset_ids",
    ]:
        if req_param not in params.keys():
            raise su.api.MissingKeyError(req_param)

    # Require either the exceedance rate or the IM value
    if "exceedance" not in params.keys() and "im_level" not in params.keys():
        raise su.api.MissingKeyError("[exceedance|im_level]")

    server.app.logger.debug(f"Request parameters: {params}")

    (
        ensemble,
        site_info,
        gm_dataset,
        gms_result,
        meta_df,
        ks_bounds,
        cache_key,
    ) = _get_gms(params, cache)

    # Run disagg so we can get mean & 16th/84th percentile for mag and rrup
    disagg_result = sc.disagg.run_ensemble_disagg(
        ensemble,
        site_info,
        gms_result.IM_j,
        im_value=gms_result.im_j,
        calc_mean_values=True,
    )

<<<<<<< HEAD
    result = su.api.get_ensemble_gms(
        gms_result,
        su.api.get_download_token(
            {"key": cache_key},
            server.DOWNLOAD_URL_SECRET_KEY,
            server.DOWNLOAD_URL_VALID_FOR,
        ),
    )

=======
>>>>>>> b4e3bd3d
    return flask.jsonify(
        su.api.get_ensemble_gms(
            gms_result,
            download_token=su.api.get_download_token(
                {"key": cache_key},
                server.DOWNLOAD_URL_SECRET_KEY,
                server.DOWNLOAD_URL_VALID_FOR,
            ),
            disagg_data=disagg_result,
            site=str(site_info),
        )
    )


@server.app.route(f"{const.ENSEMBLE_GMS_DOWNLOAD_ENDPOINT}/<token>", methods=["GET"])
@su.api.endpoint_exception_handling(server.app)
def download_gms_results(token):
    """Handles downloading of the GMs selected via GMS"""
    server.app.logger.info(
        f"Received request at {const.ENSEMBLE_GMS_DOWNLOAD_ENDPOINT}"
    )
    cache = flask.current_app.extensions["cache"]
    cache_key = su.api.get_token_payload(token, server.DOWNLOAD_URL_SECRET_KEY)["key"]

    cached_data = cache.get(cache_key)
    if cached_data is not None:
        with tempfile.TemporaryDirectory() as tmp_dir:
            zip_ffp = su.api.download_gms_result(
                cached_data.gms_result, server.app, tmp_dir
            )
            return flask.send_file(
                zip_ffp,
                as_attachment=True,
                attachment_filename=os.path.basename(zip_ffp),
            )

    server.app.logger.debug(
        f"No cached data was found for the specified GMS result {cache_key}"
    )
    return (
        flask.jsonify(
            {"error": "The GMS result has either expired or something went wrong"}
        ),
        400,
    )


@server.app.route(const.GMS_DEFAULT_IM_WEIGHTS_ENDPOINT, methods=["GET"])
@cross_origin(expose_headers=["Content-Type", "Authorization"])
@server.requires_auth
@su.api.endpoint_exception_handling(server.app)
def get_default_IM_weights():
    """Gets the default IM weights for the
    specified conditioning IM_j and IM vector

    Parameters:
    ----------
    IM_j: str
        conditioning IM
    IMs: comma seperated list of IMs
        IM vector

    Returns
    -------
    IM weights as dictionary
    """
    server.app.logger.info(
        f"Received request at {const.GMS_DEFAULT_IM_WEIGHTS_ENDPOINT}"
    )

    (IM_j, IMs), _ = su.api.get_check_keys(
        flask.request.args,
        (
            ("IM_j", sc.im.IM.from_str),
            "IMs",
        ),
    )

    server.app.logger.debug(f"Request parameters {IM_j}, {IMs}")

    IMs = np.asarray([sc.im.IM.from_str(im.strip()) for im in IMs.split(",")])

    server.app.logger.debug("Retrieving default IM weights")
    IM_weights = sc.gms.default_IM_weights(IM_j, IMs)

    return flask.jsonify({str(im): value for im, value in IM_weights.to_dict().items()})


@server.app.route(const.GMS_IMS_ENDPOINT, methods=["GET"])
@cross_origin(expose_headers=["Content-Type", "Authorization"])
@server.requires_auth
@su.api.endpoint_exception_handling(server.app)
def get_available_IMs():
    server.app.logger.info(f"Received request at {const.GMS_IMS_ENDPOINT}")

    (ensemble_id, gm_dataset_ids), _ = su.api.get_check_keys(
        flask.request.args, ("ensemble_id", "gm_dataset_ids")
    )

    ensemble = sc.gm_data.Ensemble(ensemble_id)
    gm_datasets = [
        sc.gms.GMDataset.get_GMDataset(cur_id.strip())
        for cur_id in gm_dataset_ids.split(",")
    ]

    ims = set(ensemble.ims)
    for cur_dataset in gm_datasets:
        ims.intersection_update(cur_dataset.ims)

    return flask.jsonify({"ims": sc.im.to_string_list(ims)})


@server.app.route(const.GMS_DEFAULT_CAUSAL_PARAMS_ENDPOINT, methods=["GET"])
@cross_origin(expose_headers=["Content-Type", "Authorization"])
@server.requires_auth
@su.api.endpoint_exception_handling(server.app)
def get_default_causal_params():
    """
    Gets the default GM pre-filtering parameters
    for the specified parameters

    Parameters
    ----------
    ensemble_id: string
    station: string
    IM_j: string
    exceedance: float
    im_level: float
        Either the exceedance rate or the im level
        have to be specified
    user_vs30: float
        User specified Vs30 value
    """
    server.app.logger.info(
        f"Received request at {const.GMS_DEFAULT_CAUSAL_PARAMS_ENDPOINT}"
    )

    params, opt_params_dict = su.api.get_check_keys(
        flask.request.args,
        ("ensemble_id", "station", ("IM_j", sc.im.IM.from_str)),
        (("exceedance", float), ("im_level", float), ("user_vs30", float)),
    )

    # Require either the exceedance or the IM value
    if (
        "exceedance" not in opt_params_dict.keys()
        and "im_level" not in opt_params_dict.keys()
    ):
        raise su.api.MissingKeyError("[exceedance|im_level]")

    ensemble, station, IM_j = params

    ensemble = sc.gm_data.Ensemble(ensemble)
    site_info = sc.site.get_site_from_name(
        ensemble, station, user_vs30=opt_params_dict.get("user_vs30")
    )
    cs_param_bounds = sc.gms.default_causal_params(
        ensemble,
        site_info,
        IM_j,
        exceedance=opt_params_dict.get("exceedance"),
        im_value=opt_params_dict.get("im_level"),
    )
    return flask.jsonify(
        {
            **su.api.get_default_causal_params(cs_param_bounds),
            "sf_low": cs_param_bounds.sf_low,
            "sf_high": cs_param_bounds.sf_high,
        }
    )


@server.app.route(const.GMS_GM_DATASETS_ENDPOINT, methods=["GET"])
@cross_origin(expose_headers=["Content-Type", "Authorization"])
@server.requires_auth
@su.api.endpoint_exception_handling(server.app)
def get_gm_datasets():
    server.app.logger.info(f"Received request at {const.GMS_GM_DATASETS_ENDPOINT}")

    configs = sc.gms.load_gm_dataset_configs()
    return flask.jsonify(
        {
            cur_id: {"name": cur_config["name"], "type": cur_config["type"]}
            for cur_id, cur_config in configs.items()
        }
    )


def _get_gms(params: Dict[str, Any], cache: BaseCache):
    git_version = su.api.get_repo_version()

    # Load the required parameters
    ensemble_id, station = params["ensemble_id"], params["station"]
    IM_j, IMs, n_gms = (
        sc.im.IM.from_str(params["IM_j"]),
        np.asarray(sc.im.to_im_list(params["IMs"])),
        params["n_gms"],
    )
    gm_dataset_ids = params["gm_dataset_ids"]
    exceedance, im_j = params.get("exceedance"), params.get("im_level")
    user_vs30 = params.get("vs30") if "vs30" in params.keys() else None
    assert len(gm_dataset_ids) == 1, "Currently only support single GM dataset"

    server.app.logger.debug(f"Loading ensemble and retrieving site information")
    ensemble = sc.gm_data.Ensemble(ensemble_id)
    site_info = sc.site.get_site_from_name(ensemble, station, user_vs30=user_vs30)
    gm_dataset = sc.gms.GMDataset.get_GMDataset(gm_dataset_ids[0])

    cs_param_bounds = params.get("cs_param_bounds")
    if cs_param_bounds is not None:
        cs_param_bounds = sc.gms.CausalParamBounds(
            ensemble,
            site_info,
            IM_j,
            (cs_param_bounds["mag_low"], cs_param_bounds["mag_high"]),
            (cs_param_bounds["rrup_low"], cs_param_bounds["rrup_high"]),
            (cs_param_bounds["vs30_low"], cs_param_bounds["vs30_high"]),
            sf_bounds=(cs_param_bounds["sf_low"], cs_param_bounds["sf_high"])
            if "sf_low" in cs_param_bounds
            else (None, None),
            exceedance=exceedance,
            im_value=im_j,
        )

    server.app.logger.debug(f"Computing GMS - version {git_version}")
    gms_result = sc.gms.run_ensemble_gms(
        ensemble,
        site_info,
        n_gms,
        IM_j,
        gm_dataset,
        IMs=IMs,
        exceedance=exceedance,
        im_j=im_j,
        n_replica=params.get("n_replica"),
        im_weights=pd.Series(params.get("IM_weights")),
        cs_param_bounds=cs_param_bounds,
    )
    meta_df = gm_dataset.get_metadata_df(site_info, gms_result.selected_gms_ids)

    # Add the scaling factor to the metadata
    if gms_result.sf is not None:
        meta_df["sf"] = gms_result.sf.loc[meta_df.index]

    # Compute the KS bounds for the GCIM plot
    ks_bounds = sha_calc.shared.ks_critical_value(gms_result.realisations.shape[0], 0.1)

    # Save this in the cache, to allow downloading of the results
    # TODO: Perhaps apply su.api.get_cache_key() instead randomly generated unique id?
    cache_key = str(uuid.uuid4())
    cache.set(
        cache_key,
        GMSCacheData(
            params,
            ensemble,
            site_info,
            gm_dataset,
            gms_result,
            meta_df,
            ks_bounds,
        ),
    )

    return (
        ensemble,
        site_info,
        gm_dataset,
        gms_result,
        meta_df,
        ks_bounds,
        cache_key,
    )<|MERGE_RESOLUTION|>--- conflicted
+++ resolved
@@ -153,18 +153,6 @@
         calc_mean_values=True,
     )
 
-<<<<<<< HEAD
-    result = su.api.get_ensemble_gms(
-        gms_result,
-        su.api.get_download_token(
-            {"key": cache_key},
-            server.DOWNLOAD_URL_SECRET_KEY,
-            server.DOWNLOAD_URL_VALID_FOR,
-        ),
-    )
-
-=======
->>>>>>> b4e3bd3d
     return flask.jsonify(
         su.api.get_ensemble_gms(
             gms_result,
