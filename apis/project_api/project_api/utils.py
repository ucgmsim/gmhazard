import os
import shutil
import zipfile
import tempfile
import multiprocessing as mp
from pathlib import Path
from typing import Dict, List
from collections import namedtuple
from dataclasses import dataclass

import numpy as np
import pandas as pd
import yaml

import seistech_calc as sc
import seistech_utils as su
import project_gen as pg


Location = namedtuple("Location", ["name", "vs30_values", "z1p0_values", "z2p5_values"])


class Project:
    def __init__(self, project_config: Dict):
        self.config = project_config
        self.ensemble_ffp = project_config["ensemble_ffp"]

        project_params = project_config["project_parameters"]

        self.locations = {}
        for cur_loc_id, cur_data in project_params["locations"].items():
            z1p0 = (
                cur_data["z1.0"]
                if "z1.0" in cur_data
                else [None] * len(cur_data["vs30"])
            )
            z2p5 = (
                cur_data["z2.5"]
                if "z2.5" in cur_data
                else [None] * len(cur_data["vs30"])
            )
            # Checks that we have the same lengths for
            # Vs30 and Z1.0, Z2.5 values for correct mapping
            assert len(z1p0) == len(cur_data["vs30"]) and len(z1p0) == len(z2p5)
            self.locations[cur_loc_id] = Location(
                cur_data["name"],
                cur_data["vs30"],
                z1p0,
                z2p5,
            )
        self.station_ids = [
            pg.utils.create_station_id(cur_loc, cur_vs30, z1p0=cur_z1p0, z2p5=cur_z2p5)
            for cur_loc, cur_data in self.locations.items()
            for cur_vs30, cur_z1p0, cur_z2p5 in zip(
                cur_data.vs30_values, cur_data.z1p0_values, cur_data.z2p5_values
            )
        ]

        self.ims = sc.im.to_im_list(project_params["ims"])
        self.components = (
            [
                sc.im.IMComponent[component]
                for component in project_params["im_components"]
            ]
            if "im_components" in project_params
            else [sc.im.IMComponent.RotD50]
        )
        self.disagg_rps = project_params["disagg_return_periods"]
        self.uhs_return_periods = project_params["uhs_return_periods"]

        self.gms_params = None
        if "gms" in project_params:
            self.gms_params = [
                GMSParams.from_dict(gms_id, gms_config_dict)
                for gms_id, gms_config_dict in project_params["gms"].items()
            ]

    @classmethod
    def load(cls, project_config_ffp: Path):
        with open(project_config_ffp, "r") as f:
            return cls(yaml.safe_load(f))


@dataclass
class GMSParams:
    id: str
    IM_j: sc.im.IM
    dataset_id: str
    im_j: float = None
    exceedance: float = None
    IMs: np.ndarray = None
    n_gms: int = 10
    n_replica: int = 10

    def __post_init__(self):
        assert (
            self.im_j is not None or self.exceedance is not None
        ), "Either im_j or the exceedance rate has to be specified"

    def to_dict(self):
        return dict(
            IM_j=self.IM_j,
            dataset_id=self.dataset_id,
            im_j=self.im_j,
            exceedance=self.exceedance,
            IMs=self.IMs,
            n_gms=self.n_gms,
            n_replica=self.n_replica,
        )

    @classmethod
    def from_dict(cls, gms_id: str, gms_config: Dict):
        return cls(
            gms_id,
            gms_config["IMj"],
            gms_config["dataset_id"],
            im_j=gms_config.get("im_j"),
            exceedance=gms_config.get("exceedance"),
            IMs=gms_config.get("IMs"),
            n_gms=gms_config.get("n_gms"),
            n_replica=gms_config.get("n_replica"),
        )


def get_project(version_str: str, project_id: str) -> Project:
    from .server import BASE_PROJECTS_DIR

    project_dir = BASE_PROJECTS_DIR / version_str / project_id
    return Project.load(project_dir / f"{project_id}.yaml")


def load_hazard_data(results_dir: Path, im: sc.im.IM):
    ensemble_hazard = sc.hazard.EnsembleHazardResult.load(
        results_dir / f"hazard_{im.file_format()}"
    )
    nzs1170p5_hazard = sc.nz_code.nzs1170p5.NZS1170p5Result.load(
        results_dir / f"hazard_nzs1170p5_{im.file_format()}"
    )

    nzta_hazard = (
        sc.nz_code.nzta_2018.NZTAResult.load(results_dir / "hazard_nzta")
        if im.im_type == sc.im.IMType.PGA
        else None
    )

    return ensemble_hazard, nzs1170p5_hazard, nzta_hazard


def load_disagg_data(station_data_dir: Path, im: sc.im.IM, rp: int):
    data_dir = station_data_dir / f"disagg_{im.file_format()}_{rp}"
    ensemble_disagg = sc.disagg.EnsembleDisaggResult.load(data_dir)

    metadata_df = pd.read_csv(
        data_dir / f"disagg_{im.file_format()}_{rp}_metadata.csv",
        index_col=0,
    )

    with open(data_dir / f"disagg_{im.file_format()}_{rp}_src.png", "rb") as f:
        src_png_data = f.read()

    with open(data_dir / f"disagg_{im.file_format()}_{rp}_eps.png", "rb") as f:
        eps_png_data = f.read()

    return ensemble_disagg, metadata_df, src_png_data, eps_png_data


def load_uhs_data(results_dir: Path, rps: List[int]):
    ensemble = sc.uhs.EnsembleUHSResult.load(results_dir / f"uhs_{rps[0]}").ensemble

    uhs_results = [
        sc.uhs.EnsembleUHSResult.load(results_dir / f"uhs_{rp}") for rp in rps
    ]

    nzs1170p5_results = [
        sc.nz_code.nzs1170p5.NZS1170p5Result.load(cur_dir, ensemble=ensemble)
        for cur_dir in (results_dir / "uhs_nzs1170p5").glob("uhs_*")
    ]

    return uhs_results, nzs1170p5_results


def load_gms_data(station_data_dir: Path, gms_id: str):
    data_dir = station_data_dir / f"gms_{gms_id}"
    split_gms_id = gms_id.split("_")
    disagg_dir = f"disagg_{split_gms_id[0]}_{split_gms_id[1]}_{int(1 / float(split_gms_id[2].replace('p', '.')))}"

    gms_result = sc.gms.GMSResult.load(data_dir)
    cs_param_bounds = sc.gms.CausalParamBounds.load(data_dir / "causal_param_bounds")
<<<<<<< HEAD
    disagg_data = sc.disagg.EnsembleDisaggData.load(
        data_dir / "disagg_data" / disagg_dir
    )
=======
    disagg_data = sc.disagg.EnsembleDisaggResult.load(data_dir / "disagg_data")
>>>>>>> 22b59928

    return gms_result, cs_param_bounds, disagg_data


def create_project_zip(
    base_project_dir: Path,
    project_id: str,
    version_str: str,
    output_dir: Path,
    n_procs: int = 1,
):
    """Saves the project as zip file (in download format)"""
    project = Project.load(
        base_project_dir / version_str / project_id / f"{project_id}.yaml"
    )

    with tempfile.TemporaryDirectory() as data_tmp_dir:
        data_tmp_dir = Path(data_tmp_dir)
        if n_procs == 1:
            for cur_station_id in project.station_ids:
                _write_station(
                    data_tmp_dir,
                    project,
                    base_project_dir
                    / version_str
                    / project_id
                    / "results"
                    / cur_station_id,
                    project_id,
                    cur_station_id,
                )
        else:
            with mp.Pool(n_procs) as p:
                p.starmap(
                    _write_station,
                    [
                        (
                            data_tmp_dir,
                            project,
                            base_project_dir
                            / version_str
                            / project_id
                            / "results"
                            / cur_station_id,
                            project_id,
                            cur_station_id,
                        )
                        for cur_station_id in project.station_ids
                    ],
                )

        zip_ffp = Path(output_dir) / f"{project_id}.zip"
        with zipfile.ZipFile(zip_ffp, mode="w") as cur_zip:
            for cur_dir, cur_dir_names, cur_file_names in os.walk(
                data_tmp_dir / project_id
            ):
                for cur_filename in cur_file_names:
                    cur_zip.write(
                        os.path.join(cur_dir, cur_filename),
                        os.path.relpath(
                            os.path.join(cur_dir, cur_filename),
                            os.path.join(data_tmp_dir / project_id, ".."),
                        ),
                    )

            return zip_ffp


def _write_station(
    data_tmp_dir: Path,
    project: Project,
    cur_data_dir: Path,
    project_id: str,
    station_id: str,
):
    output_dir = data_tmp_dir / project_id / station_id
    output_dir.mkdir(exist_ok=False, parents=True)

    shutil.copy(cur_data_dir / "context_map_plot.png", output_dir)
    shutil.copy(cur_data_dir / "vs30_map_plot.png", output_dir)

    for component in project.components:
        cur_comp_out_dir = output_dir / str(component)
        cur_comp_out_dir.mkdir(exist_ok=False)

        for cur_im in project.ims:
            # Load & write hazard
            ensemble_hazard, nzs1170p5_hazard, nzta_hazard = load_hazard_data(
                cur_data_dir / str(component), cur_im
            )
            su.api.write_hazard_download_data(
                ensemble_hazard,
                nzs1170p5_hazard,
                str(cur_comp_out_dir),
                nzta_hazard=nzta_hazard,
            )

            # Load & Write disagg for all return periods
            mean_values, contributions = {}, {}
            for cur_rp in project.disagg_rps:
                try:
                    (
                        ensemble_disagg,
                        metadata_df,
                        src_png_data,
                        eps_png_data,
                    ) = load_disagg_data(cur_data_dir / str(component), cur_im, cur_rp)
                except FileNotFoundError:
                    print(
                        f"Failed to write disagg data for IM {cur_im} "
                        f"and RP {cur_rp} as the "
                        f"results are missing or incomplete"
                    )
                else:
                    su.api.write_disagg_download_data(
                        ensemble_disagg,
                        metadata_df,
                        str(cur_comp_out_dir),
                        src_plot_data=src_png_data,
                        eps_plot_data=eps_png_data,
                    )

                    mean_values[cur_rp] = ensemble_disagg.mean_values
                    contributions[cur_rp] = ensemble_disagg.total_contributions

            pd.concat(contributions, axis=1).to_csv(
                cur_comp_out_dir / f"{cur_im}_disagg_contributions.csv"
            )
            pd.concat(mean_values, axis=1).to_csv(
                cur_comp_out_dir / f"{cur_im}_disagg_mean_values.csv"
            )

        # Load & Write UHS
        uhs_results, nzs1170p5_results = load_uhs_data(
            cur_data_dir / str(component), project.uhs_return_periods
        )
        su.api.write_uhs_download_data(
            uhs_results, nzs1170p5_results, str(cur_comp_out_dir)
        )<|MERGE_RESOLUTION|>--- conflicted
+++ resolved
@@ -186,13 +186,7 @@
 
     gms_result = sc.gms.GMSResult.load(data_dir)
     cs_param_bounds = sc.gms.CausalParamBounds.load(data_dir / "causal_param_bounds")
-<<<<<<< HEAD
-    disagg_data = sc.disagg.EnsembleDisaggData.load(
-        data_dir / "disagg_data" / disagg_dir
-    )
-=======
-    disagg_data = sc.disagg.EnsembleDisaggResult.load(data_dir / "disagg_data")
->>>>>>> 22b59928
+    disagg_data = sc.disagg.EnsembleDisaggResult.load(data_dir / "disagg_data" / disagg_dir)
 
     return gms_result, cs_param_bounds, disagg_data
 
