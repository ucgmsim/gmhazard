--- conflicted
+++ resolved
@@ -2,11 +2,7 @@
 
 setup(
     name="intermediate_api",
-<<<<<<< HEAD
-    version="20.9.1",
-=======
     version="20.8.2",
->>>>>>> 66e6d0bc
     packages=find_packages(),
     url="https://github.com/ucgmsim/gmhazard",
     description="GMHazard Intermediate API",
