--- conflicted
+++ resolved
@@ -1,26 +1,3 @@
-<<<<<<< HEAD
-## November 16, 2021
-
-### Permission check - ([PR #30](https://github.com/ucgmsim/gmhazard/pull/30))
-
-- Adding permission check before forwarding requests to Core/Project API.
-
-## October 27, 2021
-
-### Remove Authentication for the Projects tab - ([PR #23](https://github.com/ucgmsim/gmhazard/pull/23))
-
-- Removed authentication requirements for the Project tab
-  - Any private projects will still require authentication to access.
-  - PublicAPI proxy is created to hit the ProjectAPI with no Auth0 authentication required.
-
-## September 2, 2021
-
-### Tidy up Intermediate API and ReadMEs - ([PR #7](https://github.com/ucgmsim/gmhazard/pull/7))
-
-- Rename Middleware to IntermediateAPI.
-- Upload `.env.example`.
-- Update ReadME to provide better information.~~
-=======
 ## [20.8.2] - 2021-11-18 -- Update Flask and itsdangerous packages
 ### Changed
     - Support Flask 2.x.x
@@ -32,5 +9,4 @@
 ### Changed
 	- Rename Middleware to IntermediateAPI.
     - Upload `.env.example`.
-    - Update ReadME to provide better information.
->>>>>>> 66e6d0bc
+    - Update ReadME to provide better information.