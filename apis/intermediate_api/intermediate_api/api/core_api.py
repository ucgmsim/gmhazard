import os

from jose import jwt
from flask import request

from intermediate_api import app
import intermediate_api.utils as utils
import intermediate_api.auth0 as auth0
import intermediate_api.decorators as decorators
import intermediate_api.constants as const


# For DEV/EA/PROD with ENV
CORE_API_BASE = os.environ["CORE_API_BASE"]

# Generate the coreAPI token
CORE_API_TOKEN = "Bearer {}".format(
    jwt.encode(
        {"env": os.environ["ENV"]}, os.environ["CORE_API_SECRET"], algorithm="HS256"
    )
)


# Site Selection
@app.route(const.CORE_API_ENSEMBLE_IDS_ENDPOINT, methods=["GET"])
@decorators.get_authentication
def get_ensemble_ids(is_authenticated):
    if is_authenticated and auth0.requires_permission("hazard"):
        return utils.proxy_to_api(
            request, const.ENSEMBLE_IDS_ENDPOINT, "GET", CORE_API_BASE, CORE_API_TOKEN,
        )
    raise auth0.AuthError()


@app.route(const.CORE_API_IMS_ENDPOINT, methods=["GET"])
@decorators.get_authentication
def get_im_ids(is_authenticated):
    if is_authenticated and auth0.requires_permission("hazard"):
        return utils.proxy_to_api(
            request, const.ENSEMBLE_IMS_ENDPOINT, "GET", CORE_API_BASE, CORE_API_TOKEN,
        )
    raise auth0.AuthError()


@app.route(const.CORE_API_CONTEXT_MAP_ENDPOINT, methods=["GET"])
@decorators.get_authentication
def get_context_map(is_authenticated):
    if is_authenticated and auth0.requires_permission("hazard"):
        return utils.proxy_to_api(
            request,
            const.SITE_CONTEXT_MAP_ENDPOINT,
            "GET",
            CORE_API_BASE,
            CORE_API_TOKEN,
        )
    raise auth0.AuthError()


@app.route(const.CORE_API_VS30_MAP_ENDPOINT, methods=["GET"])
@decorators.get_authentication
def get_vs30_map(is_authenticated):
    if is_authenticated and auth0.requires_permission("hazard"):
        return utils.proxy_to_api(
            request, const.SITE_VS30_MAP_ENDPOINT, "GET", CORE_API_BASE, CORE_API_TOKEN,
        )
    raise auth0.AuthError()


@app.route(const.CORE_API_VS30_SOIL_CLASS_ENDPOINT, methods=["GET"])
@decorators.get_authentication
def get_soil_class_from_vs30(is_authenticated):
    if is_authenticated and auth0.requires_permission("hazard"):
        return utils.proxy_to_api(
            request,
            const.SITE_VS30_SOIL_CLASS_ENDPOINT,
            "GET",
            CORE_API_BASE,
            CORE_API_TOKEN,
        )
    raise auth0.AuthError()


@app.route(const.CORE_API_STATION_ENDPOINT, methods=["GET"])
@decorators.get_authentication
def get_station(is_authenticated):
    if is_authenticated and auth0.requires_permission("hazard"):
        return utils.proxy_to_api(
            request,
            const.SITE_LOCATION_ENDPOINT,
            "GET",
            CORE_API_BASE,
            CORE_API_TOKEN,
            user_id=auth0.get_user_id(),
            action="Hazard Analysis - Set Station",
        )
    raise auth0.AuthError()


# Seismic Hazard
@app.route(const.CORE_API_HAZARD_ENDPOINT, methods=["GET"])
@decorators.get_authentication
def get_hazard(is_authenticated):
    if is_authenticated and auth0.requires_permission("hazard:hazard"):
        return utils.proxy_to_api(
            request,
            const.ENSEMBLE_HAZARD_ENDPOINT,
            "GET",
            CORE_API_BASE,
            CORE_API_TOKEN,
            user_id=auth0.get_user_id(),
            action="Hazard Analysis - Hazard Curve Compute",
        )
    raise auth0.AuthError()


@app.route(const.CORE_API_HAZARD_NZS1170P5_ENDPOINT, methods=["GET"])
@decorators.get_authentication
def get_hazard_nzs1170p5(is_authenticated):
    if is_authenticated and auth0.requires_permission("hazard:hazard"):
        return utils.proxy_to_api(
            request,
            const.NZS1170p5_HAZARD_ENDPOINT,
            "GET",
            CORE_API_BASE,
            CORE_API_TOKEN,
            user_id=auth0.get_user_id(),
            action="Hazard Analysis - Hazard NZS1170p5 Compute",
        )
    raise auth0.AuthError()


@app.route(const.CORE_API_HAZARD_NZS1170P5_SOIL_CLASS_ENDPOINT, methods=["GET"])
@decorators.get_authentication
def get_nzs1170p5_soil_class(is_authenticated):
    if is_authenticated and auth0.requires_permission("hazard:hazard"):
        return utils.proxy_to_api(
            request, const.NZS1170p5_SOIL_CLASS, "GET", CORE_API_BASE, CORE_API_TOKEN,
        )
    raise auth0.AuthError()


@app.route(const.CORE_API_HAZARD_NZS1170P5_DEFAULT_PARAMS_ENDPOINT, methods=["GET"])
@decorators.get_authentication
def get_nzs1170p5_default_params(is_authenticated):
    if is_authenticated and auth0.requires_permission("hazard:hazard"):
        return utils.proxy_to_api(
            request,
            const.NZS1170p5_DEFAULT_PARAMS_ENDPOINT,
            "GET",
            CORE_API_BASE,
            CORE_API_TOKEN,
        )
    raise auth0.AuthError()


@app.route(const.CORE_API_HAZARD_NZTA_ENDPOINT, methods=["GET"])
@decorators.get_authentication
def get_hazard_nzta(is_authenticated):
    if is_authenticated and auth0.requires_permission("hazard:hazard"):
        return utils.proxy_to_api(
            request,
            const.NZTA_HAZARD_ENDPOINT,
            "GET",
            CORE_API_BASE,
            CORE_API_TOKEN,
            user_id=auth0.get_user_id(),
            action="Hazard Analysis - Hazard NZTA Compute",
        )
    raise auth0.AuthError()


@app.route(const.CORE_API_HAZARD_NZTA_SOIL_CLASS_ENDPOINT, methods=["GET"])
@decorators.get_authentication
def get_nzta_soil_class(is_authenticated):
    if is_authenticated and auth0.requires_permission("hazard:hazard"):
        return utils.proxy_to_api(
            request, const.NZTA_SOIL_CLASS, "GET", CORE_API_BASE, CORE_API_TOKEN,
        )
    raise auth0.AuthError()


@app.route(const.CORE_API_HAZARD_NZTA_DEFAULT_PARAMS_ENDPOINT, methods=["GET"])
@decorators.get_authentication
def get_nzta_default_params(is_authenticated):
    if is_authenticated and auth0.requires_permission("hazard:hazard"):
        return utils.proxy_to_api(
            request,
            const.NZTA_DEFAULT_PARAMS_ENDPOINT,
            "GET",
            CORE_API_BASE,
            CORE_API_TOKEN,
        )
    raise auth0.AuthError()


@app.route(const.CORE_API_HAZARD_DISAGG_ENDPOINT, methods=["GET"])
@decorators.get_authentication
def get_disagg(is_authenticated):
    if is_authenticated and auth0.requires_permission("hazard:disagg"):
        return utils.proxy_to_api(
            request,
            const.ENSEMBLE_DISAGG_ENDPOINT,
            "GET",
            CORE_API_BASE,
            CORE_API_TOKEN,
            user_id=auth0.get_user_id(),
            action="Hazard Analysis - Disaggregation Compute",
        )
    raise auth0.AuthError()


@app.route(const.CORE_API_HAZARD_UHS_ENDPOINT, methods=["GET"])
@decorators.get_authentication
def get_uhs(is_authenticated):
    if is_authenticated and auth0.requires_permission("hazard:uhs"):
        return utils.proxy_to_api(
            request,
            const.ENSEMBLE_UHS_ENDPOINT,
            "GET",
            CORE_API_BASE,
            CORE_API_TOKEN,
            user_id=auth0.get_user_id(),
            action="Hazard Analysis - UHS Compute",
        )
    raise auth0.AuthError()


@app.route(const.CORE_API_HAZARD_UHS_NZS1170P5_ENDPOINT, methods=["GET"])
@decorators.get_authentication
def get_uhs_nzs1170p5(is_authenticated):
    if is_authenticated and auth0.requires_permission("hazard:uhs"):
        return utils.proxy_to_api(
            request,
            const.NZS1170p5_UHS_ENDPOINT,
            "GET",
            CORE_API_BASE,
            CORE_API_TOKEN,
            user_id=auth0.get_user_id(),
            action="Hazard Analysis - UHS NZS1170p5 Compute",
        )
    raise auth0.AuthError()


# GMS
@app.route(const.CORE_API_GMS_ENDPOINT, methods=["POST"])
@decorators.get_authentication
def compute_ensemble_gms(is_authenticated):
    if is_authenticated and auth0.requires_permission("hazard:gms"):
        return utils.proxy_to_api(
            request,
            const.ENSEMBLE_GMS_COMPUTE_ENDPOINT,
            "POST",
            CORE_API_BASE,
            CORE_API_TOKEN,
            data=request.data.decode(),
            user_id=auth0.get_user_id(),
            action="Hazard Analysis - GMS Compute",
        )
    raise auth0.AuthError()


@app.route(const.CORE_API_GMS_DEFAULT_IM_WEIGHTS_ENDPOINT, methods=["GET"])
@decorators.get_authentication
def get_default_im_weights(is_authenticated):
    if is_authenticated and auth0.requires_permission("hazard:gms"):
        return utils.proxy_to_api(
            request,
            const.GMS_DEFAULT_IM_WEIGHTS_ENDPOINT,
            "GET",
            CORE_API_BASE,
            CORE_API_TOKEN,
        )
    raise auth0.AuthError()


@app.route(const.CORE_API_GMS_DEFAULT_CAUSAL_PARAMS_ENDPOINT, methods=["GET"])
@decorators.get_authentication
def get_default_causal_params(is_authenticated):
    if is_authenticated and auth0.requires_permission("hazard:gms"):
        return utils.proxy_to_api(
            request,
            const.GMS_DEFAULT_CAUSAL_PARAMS_ENDPOINT,
            "GET",
            CORE_API_BASE,
            CORE_API_TOKEN,
        )
    raise auth0.AuthError()


@app.route(const.CORE_API_GMS_DATASETS_ENDPOINT, methods=["GET"])
@decorators.get_authentication
def get_gm_datasets(is_authenticated):
    if is_authenticated and auth0.requires_permission("hazard:gms"):
        return utils.proxy_to_api(
            request,
            const.GMS_GM_DATASETS_ENDPOINT,
            "GET",
            CORE_API_BASE,
            CORE_API_TOKEN,
        )
    raise auth0.AuthError()


@app.route(const.CORE_API_GMS_IMS_ENDPOINT_ENDPOINT, methods=["GET"])
@decorators.get_authentication
def get_gms_available_ims(is_authenticated):
    if is_authenticated and auth0.requires_permission("hazard:gms"):
        return utils.proxy_to_api(
            request, const.GMS_IMS_ENDPOINT, "GET", CORE_API_BASE, CORE_API_TOKEN,
        )
    raise auth0.AuthError()


# Scenarios
@app.route(const.CORE_API_SCENARIOS_ENDPOINT, methods=["GET"])
@decorators.get_authentication
def get_scenario(is_authenticated):
    if is_authenticated and auth0.requires_permission("hazard:scenarios"):
        return utils.proxy_to_api(
            request,
            const.ENSEMBLE_SCENARIO_ENDPOINT,
            "GET",
            CORE_API_BASE,
            CORE_API_TOKEN,
            user_id=auth0.get_user_id(),
            action="Hazard Analysis - Scenarios Get",
        )
    raise auth0.AuthError()


# Download
# CORE API
@app.route(const.CORE_API_HAZARD_CURVE_DOWNLOAD_ENDPOINT, methods=["GET"])
@decorators.get_authentication
def core_api_download_hazard(is_authenticated):
    if is_authenticated:
        return utils.proxy_to_api(
            request,
            const.ENSEMBLE_HAZARD_DOWNLOAD_ENDPOINT,
            "GET",
            CORE_API_BASE,
            CORE_API_TOKEN,
            user_id=auth0.get_user_id(),
            action="Hazard Analysis - Hazard Download",
            content_type="application/zip",
        )
    raise auth0.AuthError()


@app.route(const.CORE_API_HAZARD_DISAGG_DOWNLOAD_ENDPOINT, methods=["GET"])
@decorators.get_authentication
def core_api_download_disagg(is_authenticated):
    if is_authenticated:
        return utils.proxy_to_api(
            request,
            const.ENSEMBLE_DISAGG_DOWNLOAD_ENDPOINT,
            "GET",
            CORE_API_BASE,
            CORE_API_TOKEN,
            user_id=auth0.get_user_id(),
            action="Hazard Analysis - Disaggregation Download",
            content_type="application/zip",
        )
    raise auth0.AuthError()


@app.route(const.CORE_API_HAZARD_UHS_DOWNLOAD_ENDPOINT, methods=["GET"])
@decorators.get_authentication
def core_api_download_uhs(is_authenticated):
    if is_authenticated:
        return utils.proxy_to_api(
            request,
            const.ENSEMBLE_UHS_DOWNLOAD_ENDPOINT,
            "GET",
            CORE_API_BASE,
            CORE_API_TOKEN,
            user_id=auth0.get_user_id(),
            action="Hazard Analysis - UHS Download",
            content_type="application/zip",
        )
    raise auth0.AuthError()


<<<<<<< HEAD
@app.route(const.CORE_API_GMS_DOWNLOAD_ENDPOINT, methods=["GET"])
@decorators.requires_auth
def core_api_download_gms():
    core_response = utils.proxy_to_api(
        request,
        const.ENSEMBLE_GMS_DOWNLOAD_ENDPOINT,
        "GET",
        CORE_API_BASE,
        CORE_API_TOKEN,
        user_id=auth0.get_user_id(),
        action="Hazard Analysis - GMS Download",
        content_type="application/zip",
    )

    return core_response
=======
@app.route(f"{const.CORE_API_GMS_DOWNLOAD_ENDPOINT}/<token>", methods=["GET"])
@decorators.get_authentication
def core_api_download_gms(is_authenticated, token):
    if is_authenticated:
        return utils.proxy_to_api(
            request,
            const.ENSEMBLE_GMS_DOWNLOAD_ENDPOINT + "/" + token,
            "GET",
            CORE_API_BASE,
            CORE_API_TOKEN,
            user_id=auth0.get_user_id(),
            action="Hazard Analysis - GMS Download",
            content_type="application/zip",
        )
    raise auth0.AuthError()
>>>>>>> d6c8b6e6


@app.route(f"{const.CORE_API_SCENARIOS_DOWNLOAD_ENDPOINT}", methods=["GET"])
@decorators.get_authentication
def core_api_download_scenario(is_authenticated):
    if is_authenticated:
        return utils.proxy_to_api(
            request,
            const.ENSEMBLE_SCENARIO_DOWNLOAD_ENDPOINT,
            "GET",
            CORE_API_BASE,
            CORE_API_TOKEN,
            user_id=auth0.get_user_id(),
            action="Hazard Analysis - Scenarios Download",
            content_type="application/zip",
        )
    raise auth0.AuthError()<|MERGE_RESOLUTION|>--- conflicted
+++ resolved
@@ -381,7 +381,6 @@
     raise auth0.AuthError()
 
 
-<<<<<<< HEAD
 @app.route(const.CORE_API_GMS_DOWNLOAD_ENDPOINT, methods=["GET"])
 @decorators.requires_auth
 def core_api_download_gms():
@@ -397,23 +396,6 @@
     )
 
     return core_response
-=======
-@app.route(f"{const.CORE_API_GMS_DOWNLOAD_ENDPOINT}/<token>", methods=["GET"])
-@decorators.get_authentication
-def core_api_download_gms(is_authenticated, token):
-    if is_authenticated:
-        return utils.proxy_to_api(
-            request,
-            const.ENSEMBLE_GMS_DOWNLOAD_ENDPOINT + "/" + token,
-            "GET",
-            CORE_API_BASE,
-            CORE_API_TOKEN,
-            user_id=auth0.get_user_id(),
-            action="Hazard Analysis - GMS Download",
-            content_type="application/zip",
-        )
-    raise auth0.AuthError()
->>>>>>> d6c8b6e6
 
 
 @app.route(f"{const.CORE_API_SCENARIOS_DOWNLOAD_ENDPOINT}", methods=["GET"])
