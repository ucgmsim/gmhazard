--- conflicted
+++ resolved
@@ -4,13 +4,7 @@
 Writes to multiple empirical DB depending on the config
 """
 import math
-<<<<<<< HEAD
-import multiprocessing as mp
 import time
-from typing import Dict, Sequence
-=======
-import time
->>>>>>> 8c0cc238
 import argparse
 import multiprocessing as mp
 from typing import Dict, Sequence
@@ -19,10 +13,7 @@
 import pandas as pd
 
 import common
-<<<<<<< HEAD
-=======
 import gmhazard_calc as sc
->>>>>>> 8c0cc238
 from empirical.util import empirical_factory
 
 
@@ -38,10 +29,7 @@
     keep_sigma=False,
     suffix=None,
     rupture_lookup=False,
-<<<<<<< HEAD
-=======
     use_directivity: bool = True,
->>>>>>> 8c0cc238
     n_procs: int = 1,
 ):
     nhm_data = sc.utils.flt_nhm_to_rup_df(nhm_ffp)
@@ -64,20 +52,12 @@
     site_df = site_df.loc[np.isin(site_df.index.values, distance_stations)]
     n_stations = site_df.shape[0]
 
-<<<<<<< HEAD
-    tect_type_model_dict = empirical_factory.read_model_dict(tect_type_model_dict_ffp)
-
-    rupture_df = fault_df.copy(deep=True)
-    rupture_df.columns = ["rupture_name"]
-
-=======
     # Setup some extra data
     tect_type_model_dict = empirical_factory.read_model_dict(tect_type_model_dict_ffp)
     rupture_df = fault_df.copy(deep=True)
     rupture_df.columns = ["rupture_name"]
 
     # Process stations in batch of 1000 (and save in between)
->>>>>>> 8c0cc238
     for ix in range(math.ceil(n_stations / 1000)):
         cur_site_df = site_df.iloc[(ix * 1000) : (ix + 1) * 1000]
 
@@ -97,10 +77,7 @@
                         imdb_dict,
                         nhm_data,
                         tect_type_model_dict,
-<<<<<<< HEAD
-=======
                         use_directivity,
->>>>>>> 8c0cc238
                     )
                 )
         else:
@@ -119,25 +96,12 @@
                             imdb_dict,
                             nhm_data,
                             tect_type_model_dict,
-<<<<<<< HEAD
-=======
                             use_directivity,
->>>>>>> 8c0cc238
                         )
                         for _, cur_site in cur_site_df.iterrows()
                     ],
                 )
 
-<<<<<<< HEAD
-        print(f"Computed data for sites {ix * 1000} - {(ix + 1) * 1000}, "
-              f"took {time.time() - start_time:.2f} seconds; writing to DB")
-        # for cur_site_name, cur_im_data in im_data:
-        #     common.write_result_to_db(cur_im_data, imdb_dict, cur_site_name)
-        write_result_to_db(im_data, imdb_dict)
-        print("wtf")
-
-    common.write_data_and_close(
-=======
         print(
             f"Computed data for sites {ix * 1000} - {(ix + 1) * 1000}, "
             f"took {time.time() - start_time:.2f} seconds; writing to DB"
@@ -145,7 +109,6 @@
         _write_result_to_db(im_data, imdb_dict)
 
     common.write_metadata_and_close(
->>>>>>> 8c0cc238
         imdb_dict,
         nhm_ffp,
         rupture_df,
@@ -157,12 +120,8 @@
         rupture_lookup=rupture_lookup,
     )
 
-<<<<<<< HEAD
-def write_result_to_db(im_data, imdb_dict):
-=======
 
 def _write_result_to_db(im_data, imdb_dict):
->>>>>>> 8c0cc238
     s_time = time.perf_counter()
     for imdb_key in imdb_dict.keys():
         imdb_dict[imdb_key].open()
@@ -173,10 +132,7 @@
         imdb_dict[imdb_key].close()
     print(f"Took {time.perf_counter() - s_time:.2f}s to write {len(im_data)} stations.")
 
-<<<<<<< HEAD
-=======
-
->>>>>>> 8c0cc238
+
 def _process_site(
     site,
     site_source_db_ffp: str,
@@ -188,10 +144,7 @@
     imdb_dict,
     nhm_data,
     tect_type_model_dict: Dict,
-<<<<<<< HEAD
-=======
     use_directivity: bool,
->>>>>>> 8c0cc238
 ):
     with sc.dbs.SiteSourceDB(site_source_db_ffp, writeable=False) as distance_store:
         max_dist = common.get_max_dist_zfac_scaled(site)
@@ -211,12 +164,7 @@
             tect_type_model_dict,
             max_dist,
             keep_sigma_components=keep_sigma,
-<<<<<<< HEAD
-            # Change this to be user argument...
-            use_directivity=True,
-=======
             use_directivity=use_directivity,
->>>>>>> 8c0cc238
             n_procs=1,
             return_vals=True,
         )
@@ -266,9 +214,6 @@
         help="flag to run rupture lookup function when creating the db",
         default=False,
     )
-<<<<<<< HEAD
-    parser.add_argument("--n-procs", type=int, help="Number of processes to use", default=1)
-=======
     parser.add_argument(
         "--n-procs", type=int, help="Number of processes to use", default=1
     )
@@ -279,7 +224,6 @@
         default=False,
         help="Disable adding directivity adjustment",
     )
->>>>>>> 8c0cc238
 
     return parser.parse_args()
 
@@ -299,10 +243,7 @@
         suffix=args.suffix,
         rupture_lookup=args.rupture_lookup,
         n_procs=args.n_procs,
-<<<<<<< HEAD
-=======
         use_directivity=not args.no_directivity,
->>>>>>> 8c0cc238
     )
 
 
