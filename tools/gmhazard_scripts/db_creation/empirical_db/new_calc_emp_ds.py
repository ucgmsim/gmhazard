--- conflicted
+++ resolved
@@ -67,54 +67,6 @@
     return rupture_df.loc[rupture_df["tect_type"] == tect_type.name]
 
 
-<<<<<<< HEAD
-def compute_meta_model(
-    model, tect_type, rupture_context_df, im, psa_periods, rupture_df
-):
-    # results = []
-    GMM = classdef.GMM[model]
-    gmm_calculated_df = openquake_wrapper_vectorized.oq_run(
-        GMM,
-        classdef.TectType["ACTIVE_SHALLOW"]
-        if tect_type != "ACTIVE_SHALLOW"
-        and GMM.name
-        in (
-            "CB_10",
-            "CB_12",
-            "AS_16",
-        )
-        else classdef.TectType[tect_type],
-        rupture_context_df,
-        str(im),
-        psa_periods if im is gc.im.IMType.pSA else None,
-    )
-    # Matching the index with rupture_df
-    # to have a right rupture label
-    gmm_calculated_df.set_index(
-        rupture_df[
-            rupture_df["rupture_name"].isin(rupture_context_df["rupture_name"])
-        ].index,
-        inplace=True,
-    )
-
-    # Relabel the columns
-    # PGA_mean -> PGA
-    gmm_calculated_df.columns = np.char.rstrip(
-        gmm_calculated_df.columns.values.astype(str),
-        "_mean",
-    )
-    # PGA_std_Total -> PGA_sigma
-    gmm_calculated_df.columns = np.char.replace(
-        gmm_calculated_df.columns.values.astype(str),
-        "_std_Total",
-        "_sigma",
-    )
-    # results.append(gmm_calculated_df)
-    return gmm_calculated_df
-
-
-=======
->>>>>>> 00616938
 def calculate_emp_ds(
     background_sources_ffp: str,
     site_source_db_ffp: str,
