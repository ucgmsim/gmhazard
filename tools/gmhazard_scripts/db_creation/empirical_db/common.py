--- conflicted
+++ resolved
@@ -187,6 +187,7 @@
     psa_periods,
     keep_sigma_components,
     fault_im_result_dict,
+    use_directivity=True,
 ):
     """Helper MP function for calculate_emp_site"""
     fault = Fault(
@@ -222,16 +223,31 @@
                 str(im_type),
                 psa_periods if im_type is IMType.pSA else None,
             )
-            if not im_type is IMType.pSA:
+            if im_type is not IMType.pSA:
                 values = [values]
+            elif use_directivity:
+                print(f"Computing Directivity for fault {rupture_name} and site {station_name}")
+                nhm_fault = nhm_dict[rupture_name]
+                planes, lon_lat_depth = rupture.get_fault_header_points(nhm_fault)
+                site_coords = np.asarray([stat_df.loc[station_name].values])
+                fdi, _, phi_red = sha_calc.directivity.bea20.directivity.compute_fault_directivity(lon_lat_depth,
+                                                                                                   planes, site_coords,
+                                                                                                   25, 4, nhm_fault.mw,
+                                                                                                   nhm_fault.rake,
+                                                                                                   periods=psa_periods)
             for i, value in enumerate(values):
                 full_im_name = (
                     IM(im_type, period=psa_periods[i])
                     if im_type is IMType.pSA
                     else IM(im_type)
                 )
-                mean = np.log(value[0])
-                stdev, sigma_inter, sigma_intra = value[1]
+                if use_directivity and im_type is IMType.pSA:
+                    mean = np.log(value[0] * np.exp(fdi[0][i]))
+                    stdev, sigma_inter, sigma_intra = value[1]
+                    stdev += phi_red[0][i]
+                else:
+                    mean = np.log(value[0])
+                    stdev, sigma_inter, sigma_intra = value[1]
 
                 fault_im_result_dict[db_type][str(full_im_name)] = mean
                 if keep_sigma_components:
@@ -248,7 +264,6 @@
 
 
 def calculate_emp_site(
-<<<<<<< HEAD
         im_types,
         psa_periods,
         imdb_dict,
@@ -268,25 +283,7 @@
         return_vals=False,
         keep_sigma_components=False,
         use_directivity=True,
-=======
-    im_types,
-    psa_periods,
-    imdb_dict,
-    fault_df,
-    rupture_df,
-    distance_store,
-    nhm_data,
-    vs30,
-    z1p0,
-    z2p5,
-    station_name,
-    tect_type_model_dict_ffp,
-    max_rjb=MAX_RJB,
-    dist_filter_by_mag=False,
-    return_vals=False,
-    keep_sigma_components=False,
-    n_procs: int = 1,
->>>>>>> 1a94b609
+        n_procs: int = 1,
 ):
     """
     Calculates (and writes) all empirical values for all ruptures in nhm_data at a given site.
@@ -351,72 +348,6 @@
             ],
         )
 
-<<<<<<< HEAD
-        site.Rjb = row["rjb"]
-        site.Rrup = row["rrup"]
-        # Currently 0 as Rtvz calculation is done in the empirical engine
-        site.Rtvz = 0  # row["rtvz"]
-        site.fpeak = np.array([12])
-        rx = row["rx"]
-        site.Rx = 0 if np.isnan(rx) else rx
-        ry = row["ry"]
-        site.Ry = 0 if np.isnan(ry) else ry
-
-        rupture_id = rupture_df[
-            rupture_df["rupture_name"] == rupture_name
-            ].index.values.item()
-
-        fault_im_result_dict = {key: {} for key in imdb_dict.keys()}
-
-        for im_type in im_types:
-            GMMs = empirical_factory.determine_all_gmm(
-                fault, str(im_type), tect_type_model_dict
-            )
-            for GMM, __comp in GMMs:
-                db_type = f"{GMM.name}_{fault.tect_type.name}"
-                values = empirical_factory.compute_gmm(
-                    fault,
-                    site,
-                    GMM,
-                    str(im_type),
-                    psa_periods if im_type is IMType.pSA else None,
-                )
-                if im_type is not IMType.pSA:
-                    values = [values]
-                elif use_directivity:
-                    print(f"Computing Directivity for fault {rupture_name} and site {station_name}")
-                    nhm_fault = nhm_dict[rupture_name]
-                    planes, lon_lat_depth = rupture.get_fault_header_points(nhm_fault)
-                    site_coords = np.asarray([stat_df.loc[station_name].values])
-                    fdi, _, phi_red = sha_calc.directivity.bea20.directivity.compute_fault_directivity(lon_lat_depth, planes, site_coords, 25, 4, nhm_fault.mw, nhm_fault.rake, periods=psa_periods)
-                for i, value in enumerate(values):
-                    full_im_name = (
-                        IM(im_type, period=psa_periods[i])
-                        if im_type is IMType.pSA
-                        else IM(im_type)
-                    )
-                    if use_directivity and im_type is IMType.pSA:
-                        mean = np.log(value[0] * np.exp(fdi[0][i]))
-                        stdev, sigma_inter, sigma_intra = value[1]
-                        stdev += phi_red[0][i]
-                    else:
-                        mean = np.log(value[0])
-                        stdev, sigma_inter, sigma_intra = value[1]
-
-                    fault_im_result_dict[db_type][str(full_im_name)] = mean
-                    if keep_sigma_components:
-                        fault_im_result_dict[db_type][
-                            f"{full_im_name}_sigma_inter"
-                        ] = sigma_inter
-                        fault_im_result_dict[db_type][
-                            f"{full_im_name}_sigma_intra"
-                        ] = sigma_intra
-                    else:
-                        fault_im_result_dict[db_type][f"{full_im_name}_sigma"] = stdev
-        for imdb_key in imdb_dict.keys():
-            im_result_dict[imdb_key][rupture_id] = fault_im_result_dict[imdb_key]
-
-=======
     im_result_dict = {key: {} for key in imdb_dict.keys()}
     for cur_rupture_name, cur_fault_im_dict in results:
         cur_rupture_id = rupture_df[
@@ -426,7 +357,6 @@
             im_result_dict[cur_gmm][cur_rupture_id] = cur_im_dict
 
     im_result_df_dict = {key: {} for key in imdb_dict.keys()}
->>>>>>> 1a94b609
     for imdb_key in imdb_dict.keys():
         im_result_df_dict[imdb_key] = pd.DataFrame.from_dict(
             im_result_dict[imdb_key], orient="index"
