--- conflicted
+++ resolved
@@ -336,35 +336,6 @@
 
     print("Generating DS IMDBs")
     ds_db_dir = dbs_dir / "ds"
-<<<<<<< HEAD
-    ds_db_dir.mkdir(exist_ok=True)
-    ds_imdbs_cmd = [
-        "mpirun",
-        "-np",
-        str(n_procs),
-        "python",
-        str(empirical_db_scripts_dir / "calc_emp_ds.py"),
-        str(erf_dir / "NZBCK2015_Chch50yearsAftershock_OpenSHA_modType4.txt"),
-        str(ds_site_source_db_ffp),
-        str(vs30_ffp),
-        str(ds_db_dir),
-        "--model-dict",
-        str(model_config_ffp),
-        "--z-file",
-        str(z_ffp),
-    ]
-    ds_timeout = (n_stations * (60 * 60)) / (min(n_procs - 1, n_stations))
-    ds_timeout = n_stations * (60 * 60)
-    print(f"Using a timeout of {ds_timeout} seconds")
-    ds_imdbs_result = subprocess.run(
-        ds_imdbs_cmd, capture_output=True, timeout=ds_timeout
-    )
-    print("STDOUT:\n" + ds_imdbs_result.stdout.decode())
-    print("STDERR:\n" + ds_imdbs_result.stderr.decode())
-    assert (
-        ds_imdbs_result.returncode == 0
-    ), "Distributed Seismicity IMDB generation failed"
-=======
     if ds_db_dir.exists():
         print("DS IMDB folder already exists, skipping")
     else:
@@ -397,7 +368,6 @@
         assert (
             ds_imdbs_result.returncode == 0
         ), "Distributed Seismicity IMDB generation failed"
->>>>>>> 1a94b609
 
     flt_erf_base_fn = FLT_ERF_MAPPING[flt_erf_version]
 
